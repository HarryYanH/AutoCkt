import ray
import ray.tune as tune
from ray.rllib.agents import ppo
from autockt.envs.ngspice_vanilla_opamp import TwoStageAmp

import argparse
parser = argparse.ArgumentParser()
parser.add_argument('--checkpoint_dir', '-cpd', type=str)
args = parser.parse_args()
ray.init()

#configures training of the agent with associated hyperparameters
#See Ray documentation for details on each parameter
config_train = {
<<<<<<< HEAD
            #"sample_batch_size": 200,
            "train_batch_size": 1200,
            #"sgd_minibatch_size": 1200,
            #"num_sgd_iter": 3,
            #"lr":1e-3,
            #"vf_loss_coeff": 0.5,
            "horizon":  30,
=======
            "sample_batch_size": 200,
            "train_batch_size": 1200,
            "sgd_minibatch_size": 1200,
            "num_sgd_iter": 3,
            "lr":1e-3,
            "vf_loss_coeff": 0.5,
            "horizon":  60,
>>>>>>> f69f38d1
            "num_gpus": 0,
            "model":{"fcnet_hiddens": [64, 64]},
            "num_workers": 6,
            "env_config":{"generalize":True, "run_valid":False},
            }

#Runs training and saves the result in ~/ray_results/train_ngspice_45nm
#If checkpoint fails for any reason, training can be restored 
if not args.checkpoint_dir:
    trials = tune.run_experiments({
        "train_ameer_test": {
        "checkpoint_freq":1,
        "run": "PPO",
        "env": TwoStageAmp,
        "stop": {"episode_reward_mean": -0.02},
        "config": config_train},
    })
else:
    print("RESTORING NOW!!!!!!")
    tune.run_experiments({
        "restore_ppo": {
        "run": "PPO",
        "config": config_train,
        "env": TwoStageAmp,
        #"restore": trials[0]._checkpoint.value},
        "restore": args.checkpoint_dir,
        "checkpoint_freq":1},
    })<|MERGE_RESOLUTION|>--- conflicted
+++ resolved
@@ -12,7 +12,6 @@
 #configures training of the agent with associated hyperparameters
 #See Ray documentation for details on each parameter
 config_train = {
-<<<<<<< HEAD
             #"sample_batch_size": 200,
             "train_batch_size": 1200,
             #"sgd_minibatch_size": 1200,
@@ -20,15 +19,6 @@
             #"lr":1e-3,
             #"vf_loss_coeff": 0.5,
             "horizon":  30,
-=======
-            "sample_batch_size": 200,
-            "train_batch_size": 1200,
-            "sgd_minibatch_size": 1200,
-            "num_sgd_iter": 3,
-            "lr":1e-3,
-            "vf_loss_coeff": 0.5,
-            "horizon":  60,
->>>>>>> f69f38d1
             "num_gpus": 0,
             "model":{"fcnet_hiddens": [64, 64]},
             "num_workers": 6,
