"""
# hdl21 Elaboration 

Defines the primary `elaborate` method used to flesh out an in-memory `Module` or `Generator`. 
Internally defines and uses a number of hierarchical visitor-classes which traverse the hardware hierarchy, 
performing one or more transformation-passes.  
"""

# Std-Lib Imports
import copy
from enum import Enum
from types import SimpleNamespace
from typing import Union, Any, Dict, List, Optional, Tuple

# PyPi
from pydantic.dataclasses import dataclass

# Local imports
from .connect import connectable
from .module import Module, ExternalModuleCall
from .instance import InstArray, Instance, PortRef
from .primitives import PrimitiveCall
<<<<<<< HEAD
from .bundle import AnonymousBundle, Bundle, BundleInstance, _check_compatible
from .signal import PortDir, Signal, Visibility, Slice, Concat
=======
from .interface import Interface, InterfaceInstance
from .signal import (
    Concat,
    PortDir,
    Signal,
    Visibility,
    Slice,
)
>>>>>>> 7e702a00
from .generator import Generator, GeneratorCall
from .params import _unique_name
from .instantiable import Instantiable


class Context:
    """Elaboration Context"""

    ...  # To be continued!


# Type short-hand for elaborate-able types
Elabable = Union[Module, GeneratorCall]
# (Plural Version)
Elabables = Union[Elabable, List[Elabable], SimpleNamespace]


def elabable(obj: Any) -> bool:
    # Function to test this, since `isinstance` doesn't work for `Union`.
    return isinstance(obj, (Module, Generator, GeneratorCall))


class _Elaborator:
    """ Base Elaborator Class """

    @classmethod
    def elaborate(cls, top, ctx):
        """ Elaboration entry-point. Elaborate the top-level object. """
        return cls(top, ctx).elaborate_top()

    def __init__(self, top: Elabable, ctx: Context):
        self.top = top
        self.ctx = ctx

    def elaborate_top(self):
        """ Elaborate our top node """
        if not isinstance(self.top, Module):
            raise TypeError
        return self.elaborate_module(self.top)

    def elaborate_generator_call(self, call: GeneratorCall) -> Module:
        """ Elaborate a GeneratorCall """
        # Only the generator-elaborator can handle generator calls; default it to error on others.
        raise RuntimeError(f"Invalid call to elaborate GeneratorCall by {self}")

    def elaborate_module(self, module: Module) -> Module:
        """ Elaborate a Module """
        # Required for all passes. Defaults to `NotImplementedError`.
        raise NotImplementedError

    def elaborate_external_module(self, call: ExternalModuleCall) -> ExternalModuleCall:
        """ Elaborate an ExternalModuleCall """
        # Default: nothing to see here, carry on
        return call

    def elaborate_primitive_call(self, call: PrimitiveCall) -> PrimitiveCall:
        """ Elaborate a PrimitiveCall """
        # Default: nothing to see here, carry on
        return call

    def elaborate_bundle_instance(self, inst: BundleInstance) -> None:
        """ Elaborate an BundleInstance """
        # Annotate each BundleInstance so that its pre-elaboration `PortRef` magic is disabled.
        inst._elaborated = True

    def elaborate_bundle(self, bundle: Bundle) -> Bundle:
        """ Elaborate an Bundle """
        # Default: nothing to see here, carry on
        return bundle

    def elaborate_instance_array(self, array: InstArray) -> Instantiable:
        """ Elaborate an InstArray """
        # Turn off `PortRef` magic
        array._elaborated = True
        # And visit the Instance's target
        return self.elaborate_instantiable(array._resolved)

    def elaborate_instance(self, inst: Instance) -> Instantiable:
        """ Elaborate a Module Instance. """
        # This version of `elaborate_instantiable` is the "post-generators" version used by *most* passes.
        # The Generator-elaborator is different, and overrides it.

        # Turn off `PortRef` magic
        inst._elaborated = True
        # And visit the Instance's target
        return self.elaborate_instantiable(inst._resolved)

    def elaborate_instantiable(self, of: Instantiable) -> Instantiable:
        # This version of `elaborate_instantiable` is the "post-generators" version used by *most* passes.
        # The Generator-elaborator is different, and overrides it.
        if not of:
            raise RuntimeError(f"Error elaborating undefined Instance-target {of}")
        if isinstance(of, Module):
            return self.elaborate_module(of)
        if isinstance(of, PrimitiveCall):
            return self.elaborate_primitive_call(of)
        if isinstance(of, ExternalModuleCall):
            return self.elaborate_external_module(of)
        raise TypeError

    @staticmethod
    def flatname(
        segments: List[str], *, avoid: Optional[Dict] = None, maxlen: int = 511
    ) -> str:
        """ Create a attribute-name merging string-list `segments`, while avoiding all keys in dictionary `avoid`.
        Commonly re-used while flattening  nested objects and while creating explicit attributes from implicit ones. 
        Raises a `RunTimeError` if no such name can be found of length less than `maxlen`. 
        The default max-length is 511 characters, a value representative of typical limits in target EDA formats. """

        if avoid is None:
            avoid = {}

        # The default format and result is of the form "seg0_seg1".
        # If that is in the avoid-keys, append underscores until it's not, or fails.
        name = "_".join(segments)
        while True:
            if len(name) > maxlen:
                msg = f"Could not generate a flattened name for {segments}: (trying {name})"
                raise RuntimeError(msg)
            if name not in avoid:  # Done!
                break
            name += "_"  # Collision; append underscore
        return name


class GeneratorElaborator(_Elaborator):
    """ Hierarchical Generator Elaborator
    Walks a hierarchy from `top` calling Generators. """

    def __init__(self, *args, **kwargs):
        super().__init__(*args, **kwargs)
        self.generator_calls = dict()  # GeneratorCalls to their (Module) results
        self.modules = dict()  # Module ids to references
        self.primitive_calls = dict()  # PrimitiveCall ids to references
        self.ext_module_calls = dict()  # PrimitiveCall ids to references

    def elaborate_top(self):
        """ Elaborate our top node """
        if isinstance(self.top, Module):
            return self.elaborate_module(self.top)
        if isinstance(self.top, GeneratorCall):
            return self.elaborate_generator_call(self.top)
        msg = f"Invalid Elaboration top-level {self.top}, must be a Module or Generator"
        raise TypeError(msg)

    def elaborate_generator_call(self, call: GeneratorCall) -> Module:
        """ Elaborate Generator-function-call `call`. Returns the generated Module. """

        # First check out cache
        if call in self.generator_calls:  # Already done!
            # Give the `call` a reference to its result.
            # Note this *has not* necessarily already happened, as the `self.generator_calls` key may be an equally-valued (but distinct) `GeneratorCall`.
            result = self.generator_calls[call]
            call.result = result
            return result

        # The main event: Run the generator-function
        if call.gen.usecontext:
            m = call.gen.func(call.arg, self.ctx)
        else:
            m = call.gen.func(call.arg)

        # Type-check the result
        # Generators may return other (potentially nested) generator-calls; unwind any of them
        while isinstance(m, GeneratorCall):
            # Note this should hit Python's recursive stack-check if it doesn't terminate
            m = self.elaborate_generator_call(m)
        # Ultimately they've gotta resolve to Modules, or they fail.
        if not isinstance(m, Module):
            msg = f"Generator {call.gen.func.__name__} returned {type(m)}, must return Module."
            raise TypeError(msg)

        # Give the GeneratorCall a reference to its result, and store it in our local dict
        call.result = m
        self.generator_calls[call] = m
        # Create a unique name
        # If the Module that comes back is anonymous, start by giving it a name equal to the Generator's
        if m.name is None:
            m.name = call.gen.func.__name__
        # Then add a unique suffix per its parameter-values
        m.name += "(" + _unique_name(call.arg) + ")"
        # Update the Module's `pymodule`, which generally at this point is `hdl21.generator`
        m._pymodule = call.gen.pymodule
        # And elaborate the module
        return self.elaborate_module(m)

    def elaborate_module(self, module: Module) -> Module:
        """ Elaborate Module `module`. 
        Primarily performs flattening of Instance Arrays, 
        and re-connecting to the resultant flattened instances  """
        if id(module) in self.modules:  # Already done!
            return module

        if not module.name:
            msg = f"Anonymous Module {module} cannot be elaborated (did you forget to name it?)"
            raise RuntimeError(msg)

        # Flatten Instance arrays
        while module.instarrays:
            name, array = module.instarrays.popitem()
            module.namespace.pop(name)
            # Visit the array's target
            target = self.elaborate_instance_array(array)

            # And do the real work: flattening it.
            if array.n < 1:
                raise RuntimeError(f"Invalid InstArray {array} with size {array.n}")
            # Create the new, flat Instances
            new_insts = []
            for k in range(array.n):
                name = self.flatname(
                    segments=[array.name, str(k)], avoid=module.namespace
                )
                inst = module.add(Instance(of=target, name=name))
                new_insts.append(inst)
            # And connect them
            for portname, conn in array.conns.items():
                if isinstance(conn, BundleInstance):
                    # All new instances get the same BundleInstance
                    for inst in new_insts:
                        inst.connect(portname, conn)
                elif isinstance(conn, (Signal, Slice, Concat)):
                    # Get the target-module port, particularly for its width
                    port = target.get(portname)
                    if not isinstance(port, Signal):
                        msg = f"Invalid port connection of `{portname}` {port} to {conn} in InstArray {array}"
                        raise RuntimeError(msg)

                    if port.width == conn.width:
                        # All new instances get the same signal
                        for inst in new_insts:
                            inst.connect(portname, conn)
                    elif port.width * array.n == conn.width:
                        # Each new instance gets a slice, equal to its own width
                        for k, inst in enumerate(new_insts):
                            # FIXME: will be impacted by slice-indices changes!
                            slize = conn[k * port.width : (k + 1) * port.width - 1]
                            if slize.width != port.width:
                                msg = f"Width mismatch connecting {slize} to {port}"
                                raise RuntimeError(msg)
                            inst.connect(portname, slize)
                    else:  # All other width-values are invalid
                        msg = f"Invalid connection of {conn} of width {conn.width} to port {portname} on Array {array.name} of width {port.width}. "
                        msg += f"Valid widths are either {port.width} (broadcasting across instances) and {port.width * array.n} (individually wiring to each)."
                        raise RuntimeError(msg)
                else:
                    msg = f"Invalid connection to {conn} in InstArray {array}"
                    raise TypeError(msg)

        # Depth-first traverse instances, ensuring their targets are defined
        for inst in module.instances.values():
            self.elaborate_instance(inst)
        # Also visit bundle instances, turning off their pre-elab magic
        for bundle in module.bundles.values():
            self.elaborate_bundle_instance(bundle)

        # Store a reference to the now-expanded Module in our cache, and return it
        self.modules[id(module)] = module
        return module

    def elaborate_instance(self, inst: Instance) -> Instantiable:
        """ Elaborate a Module Instance. """
        # This version differs from `Elaborator` in operating on the *unresolved* attribute `inst.of`,
        # instead of the resolved version `inst._resolved`.

        # Turn off `PortRef` magic
        inst._elaborated = True
        # And visit the Instance's target
        return self.elaborate_instantiable(inst.of)

    def elaborate_instantiable(self, of: Instantiable) -> Instantiable:
        """ Elaborate an Instance target. Adds the capacity to call `GeneratorCall`s to the more-common base-case. """
        if isinstance(of, GeneratorCall):
            return self.elaborate_generator_call(call=of)
        return super().elaborate_instantiable(of)


class ImplicitSignals(_Elaborator):
    """ Explicitly create any implicitly-defined `Signal`s, 
    e.g. those defined by port-to-port connections. """

    def elaborate_module(self, module: Module) -> Module:
        """Elaborate Module `module`. First depth-first elaborates its Instances,
        before creating any implicit Signals and connecting them."""

        # FIXME: much of this can and should be shared with `ImplicitBundles`

        # Bundles must be flattened before this point.
        # Throw an error if not.
        if len(module.bundles):
            msg = f"ImplicitSignals elaborator invalidly invoked on Module {module} with Bundles {module.bundles}"
            raise RuntimeError(msg)

        # Depth-first traverse instances, ensuring their targets are defined
        for inst in module.instances.values():
            self.elaborate_instance(inst)

        # Now work through expanding any implicit-ish connections, such as those from port to port.
        # Start by building an adjacency graph of every `PortRef` that's been instantiated
        portconns = dict()
        for inst in module.instances.values():
            for port, conn in inst.conns.items():
                if isinstance(conn, PortRef):
                    internal_ref = PortRef.new(inst, port)
                    portconns[internal_ref] = conn

        # Now walk through them, assigning each set to a net
        nets: List[List[PortRef]] = list()
        while portconns:
            # Keep both a list for consistent ordering (we think), and a set for quick membership tests
            this_net = SetList()
            # Grab a random pair
            inner, outer = portconns.popitem()
            this_net.add(inner)
            this_net.add(outer)
            # If it's connected to others, grab those
            while outer in portconns:
                outer = portconns.pop(outer)
                this_net.add(outer)
            # Once we find an object not in `portconns`, we've covered everything connected to the net.
            nets.append(this_net.order)

        # For each net, find and/or create a Signal to replace all the PortRefs with.
        for net in nets:
            # Check whether any of them are connected to declared Signals.
            # And if any are, make sure there's only one
            sig = None
            for portref in net:
                portconn = portref.inst.conns.get(portref.portname, None)
                if isinstance(portconn, Signal):
                    if sig is not None and portconn is not sig:
                        # Ruh roh! shorted between things
                        raise RuntimeError(
                            f"Invalid connection to {portconn}, shorting {[(p.inst.name, p.portname) for p in net]}"
                        )
                    sig = portconn
            # If we didn't find any, go about naming and creating one
            if sig is None:
                # Find a unique name for the new Signal.
                # The default name template is "_inst1_port1_inst2_port2_inst3_port3_"
                signame = self.flatname(
                    segments=[f"{p.inst.name}_{p.portname}" for p in net],
                    avoid=module.namespace,
                )
                # Create the Signal, looking up all its properties from the last Instance's Module
                # (If other instances are inconsistent, later stages will flag them)
                lastmod = portref.inst._resolved
                sig = lastmod.ports.get(portref.portname, None)
                if sig is not None:  # Clone it, and remove any Port-attributes
                    sig = copy.copy(sig)
                    sig.vis = Visibility.INTERNAL
                    sig.direction = PortDir.NONE
                else:
                    raise RuntimeError(
                        f"Invalid port {portref.portname} on Instance {portref.inst.name} in Module {module.name}"
                    )
                # Rename it and add it to the Module namespace
                sig.name = signame
                module.add(sig)
            # And re-connect it to each Instance
            for portref in net:
                portref.inst.conns[portref.portname] = sig

        return module


@dataclass
class Path:
    """ Hierarchical String-Valued Path """

    segs: List[str]  # List of path segments

    @classmethod
    def concat(cls, prefix: str, suffix: "Path") -> "Path":
        return cls([prefix] + suffix.segs[:])

    def to_name(self) -> str:
        return "_".join(self.segs)


# The path-separator used in PathStrings.
# Hopefully never actually used in a real name.
_MAGIC_PATH_SEP = "~!@#$%^&*()"


@dataclass(frozen=True)
class PathStr:
    """ Single-String Representation of `Path` """

    val: str

    def to_path(self) -> Path:
        return Path(self.val.split(_MAGIC_PATH_SEP))

    def to_name(self) -> str:
        return self.to_path().to_name()

    @classmethod
    def concat(cls, prefix: str, suffix: "PathStr") -> "PathStr":
        return cls(prefix + _MAGIC_PATH_SEP + suffix.val)

    @classmethod
    def from_path(cls, path: Path) -> "PathStr":
        s = _MAGIC_PATH_SEP.join(path.segs)
        return cls(s)

    @classmethod
    def from_list(cls, ls: List[str]) -> "PathStr":
        return cls.from_path(Path(ls))


@dataclass
class FlatBundleDef:
    """ Flattened Bundle Definition """

    # Source/ Original Bundle
    src: Bundle
    # Flattened signals-dict, keyed by Path
    signals: Dict[PathStr, Signal]


@dataclass
class FlatBundleInst:
    """ Flattened Bundle Instance """

    # Source/ Original Bundle
    src: BundleInstance
    # Flattened signals-dict, keyed by Path
    signals: Dict[PathStr, Signal]


class BundleFlattener(_Elaborator):
    """ Bundle-Flattening Elaborator Pass """

    def __init__(self, *args, **kwargs):
        super().__init__(*args, **kwargs)
        self.modules = dict()
        # Bundle (definition) replacements, id(Bundle) => FlatBundle
        self.bundle_defs: Dict[int, FlatBundleDef] = dict()
        # BundleInstance replacements, id(BundleInst) => FlatBundleInst
        self.bundle_insts: Dict[int, FlatBundleInst] = dict()
        # AnonymousBundle replacements, id(AnonBundle) => FlatBundleFlatBundleInst
        self.anon_replacements: Dict[int, FlatBundleInst] = dict()
        # Connection replacement-dicts, Module (id) => Connections Dict
        self.conn_replacements: Dict[int, Dict[str, FlatBundleInst]] = dict()
        # Replacement-values by Module and attribute-name.
        self.module_attrs: Dict[
            Tuple[int, str], Tuple[BundleInstance, FlatBundleInst]
        ] = dict()

    def elaborate_module(self, module: Module) -> Module:
        """ Flatten Module `module`s Bundles, replacing them with newly-created Signals.
        Reconnect the flattened Signals to any Instances connected to said Bundles. """

        if id(module) in self.modules:
            return module  # Already done!

        # Depth-first traverse our instances first.
        # After this loop, each Instance's Module can have newly-expanded ports -
        # but *will not* have modified its `conns` dict.
        for inst in module.instances.values():
            self.elaborate_instance(inst)

        # Start a dictionary of bundle-conn_replacements
        conn_replacements: Dict[str, FlatBundleInst] = dict()

        while module.bundles:
            # Remove the bundle-instance from the module
            name, bundle_inst = module.bundles.popitem()
            module.namespace.pop(name)
            # Check we haven't (somehow) already flattened it
            if id(bundle_inst) in self.bundle_insts:
                msg = f"Bundle Instance {bundle_inst} in Module {module} flattened more than once. Was it actually part of another Module?"
                raise RuntimeError(msg)
            # Flatten it
            flat = self.flatten_bundle_inst(bundle_inst)
            # And store the result
            self.bundle_insts[id(bundle_inst)] = flat
            self.module_attrs[(id(module), name)] = (bundle_inst, flat)
            conn_replacements[name] = flat

            # Add each flattened Signal. Note flattened Signals are modified in-place.
            for pathstr, sig in flat.signals.items():
                # Rename the signal, prepending the bundle-instance's name
                # path = Path.concat(bundle_inst.name, pathstr.to_path())
                sig.name = self.flatname(
                    segments=[bundle_inst.name, pathstr.to_name()],
                    avoid=module.namespace,
                )
                # Sort out the new Signal's visibility and direction
                if bundle_inst.port:
                    vis_ = Visibility.PORT
                    if bundle_inst.role is None:
                        dir_ = PortDir.NONE
                    elif bundle_inst.role == sig.src:
                        dir_ = PortDir.OUTPUT
                    elif bundle_inst.role == sig.dest:
                        dir_ = PortDir.INPUT
                    else:
                        dir_ = PortDir.NONE
                else:
                    vis_ = Visibility.INTERNAL
                    dir_ = PortDir.NONE
                # Apply all these attributes to our new Signal
                sig.vis = vis_
                sig.direction = dir_
                # And add it to the Module namespace
                module.add(sig)

            # Replace connections to any connected instances
            for inst in module.instances.values():
                for portname in list(inst.conns.keys()):
                    # Operate on connections to *this* bundle instance
                    if inst.conns[portname] is bundle_inst:
                        t = self.module_attrs.get((id(inst._resolved), portname), None)
                        if t is None:
                            msg = f"Invalid Port Connection to {portname} on Instance {inst} in Module {module}"
                            raise RuntimeError(msg)
                        # Destructure the hierarchical and flat versions that come back
                        _hier_bundle_port, flat_bundle_port = t
                        # Replace the connection to each flattened Signal
                        for pathstr, flat_port in flat_bundle_port.signals.items():
                            # Note `flat_port.name` will be `inst`'s name, i.e. `_mybus_clk_`
                            # Whereas its `path` will line up to `flat`'s namespace, i.e. `['bus']`
                            inst.conns[flat_port.name] = flat.signals[pathstr]
                        inst.conns.pop(portname)

            # Re-connect any PortRefs that `bundle` has given out, as in the form:
            # i = SomeBundle()       # Theoretical Bundle with signal-attribute `s`
            # x = SomeModule(s=i.s)  # Connects `PortRef` `i.s`
            # FIXME: this needs to happen for hierarchical bundles too
            for portref in bundle_inst.portrefs.values():
                flatsig = flat.signals.get(PathStr(portref.portname), None)
                if flatsig is None:
                    raise RuntimeError(
                        f"Port {portref.portname} not found in Bundle {bundle_inst.of.name}"
                    )
                # Walk through our Instances, replacing any connections to this `PortRef` with `flatsig`
                for inst in module.instances.values():
                    for portname, conn in inst.conns.items():
                        if conn is portref:
                            inst.conns[portname] = flatsig

        # Go through each Instance, replacing `AnonymousBundle`s with their referents
        for inst in module.instances.values():
            for portname in list(inst.conns.keys()):
                conn = inst.conns[portname]
                if isinstance(conn, AnonymousBundle):
                    # FIXME: hierarchical `AnonymousBundle`s are not handled here
                    if len(conn.bundles):
                        raise NotImplementedError(f"Nested AnonymousBundle")
                    # `module.portname` must be in our `module_attrs` by now (or fail)
                    t = self.module_attrs.get((id(inst._resolved), portname), None)
                    if t is None:
                        msg = f"Invalid Port Connection to {portname} on Instance {inst} in Module {module}"
                        raise RuntimeError(msg)
                    # Destructure the hierarchical and flat versions that come back
                    _hier_bundle_port, flat_bundle_port = t
                    # Replace the connection to each flattened Signal
                    for pathstr, flat_port in flat_bundle_port.signals.items():
                        # Note `flat_port.name` will be `inst`'s name, i.e. `_mybus_clk_`
                        # Whereas its `path` will line up to `flat`'s namespace, i.e. `['bus']`
                        inst.conns[flat_port.name] = conn.signals[pathstr.val]
                    inst.conns.pop(portname)

        # Store results in our cache
        self.modules[id(module)] = module
        self.conn_replacements[id(module)] = conn_replacements
        return module

    def flatten_bundle_def(self, bundle: Bundle) -> FlatBundleDef:
        """ Flatten a `Bundle` (definition). 
        Note Signals *are not* copied upon `FlatBundleDef` creation, 
        but must be while unrolling to each `FlatBundleInst`. """

        if id(bundle) in self.bundle_defs:
            return self.bundle_defs[id(bundle)]  # Already done!

        # Create the flattened version, initializing it with `bundle`s scalar Signals,
        # Converting their keys to `Path` elements
        flat = FlatBundleDef(
            src=bundle,
            signals={
                PathStr.from_list([sig.name]): sig for sig in bundle.signals.values()
            },
        )
        # Depth-first walk any bundle-instance's definitions, flattening them
        for i in bundle.bundles.values():
            iflat = self.flatten_bundle_def(i.of)
            for path_suffix, sig in iflat.signals.items():
                # Pre-pend the bundle name to its path, and add to our Signals-dict
                pathstr = PathStr.concat(i.name, path_suffix)
                if pathstr in flat.signals:
                    raise RuntimeError(
                        f"Error Flattening {bundle}: colliding flattened Signal names for {sig} and {flat.signals[pathstr]}"
                    )
                flat.signals[pathstr] = sig

        # Store it in our cache, and return
        self.bundle_defs[id(bundle)] = flat
        return flat

    def flatten_bundle_inst(self, bundle: BundleInstance) -> FlatBundleInst:
        """ Convert nested Bundle `bundle` into a flattened `FlatBundleInst` of scalar Signals. 
        Signals are copied in the creation of each `BundleInstance`, so no further copying is required at the Module-level. """

        # Get the (flattened) Bundle-definition
        flatdef = self.flatten_bundle_def(bundle.of)

        # Copy and rename its signals
        signals = dict()
        for pathstr, sig in flatdef.signals.items():
            sig = copy.deepcopy(sig)
            sig.name = pathstr.to_name()
            signals[pathstr] = sig

        # And return a new `FlatBundleInst`
        return FlatBundleInst(src=bundle, signals=signals)

    def flatten_anonymous_bundle(self, bundle: AnonymousBundle) -> FlatBundleInst:
        """ Flatten an `AnonymousBundle`. 
        Differs from bundle-class instances in that each attribute of anonymous-bundles 
        are generally "references", owned by something else, commonly a Module. """

        raise NotImplementedError

        # Create the flattened version, initializing it with `bundle`s scalar Signals
        flat = FlatBundleInst(
            inst_name=bundle.name,
            src=bundle.of,
            signals=copy.deepcopy(bundle.of.signals),
        )
        # Depth-first walk any bundle-instance's definitions, flattening them
        for i in bundle.of.bundles.values():
            iflat = self.flatten_bundle(i)
            for sig in iflat.signals.values():
                # Rename the signal, and store it in our flat-bundle
                signame = self.flatname([i.name, sig.name], avoid=flat.signals)
                sig.name = signame
                flat.signals[signame] = sig
        return flat


class ImplicitBundles(_Elaborator):
    """ Create explicit `BundleInstance`s for any implicit ones, 
    i.e. those created through port-to-port connections. """

    def elaborate_module(self, module: Module) -> Module:
        """ Elaborate Module `module`. First depth-first elaborates its Instances,
        before creating any implicit `BundleInstance`s and connecting them. """

        # FIXME: much of this can and should be shared with `ImplicitSignals`

        # Depth-first traverse instances, ensuring their targets are defined
        for inst in module.instances.values():
            self.elaborate_instance(inst)

        # Now work through expanding any implicit-ish connections, such as those from port to port.
        # Start by building an adjacency graph of every bundle-valued `PortRef` that's been instantiated.
        portconns = dict()
        for inst in module.instances.values():
            for port, conn in inst.conns.items():
                if isinstance(conn, PortRef) and isinstance(
                    conn.inst._resolved, (Module, Bundle)
                ):
                    other_port = conn.inst._resolved.get(conn.portname)
                    if other_port is None:
                        raise RuntimeError
                    if isinstance(other_port, BundleInstance):
                        internal_ref = PortRef.new(inst, port)
                        portconns[internal_ref] = conn

        # Now walk through them, assigning each set to a net
        nets: List[List[PortRef]] = list()
        while portconns:
            # Keep both a list for consistent ordering (we think), and a set for quick membership tests
            this_net = SetList()
            # Grab a random pair
            inner, outer = portconns.popitem()
            this_net.add(inner)
            this_net.add(outer)
            # If it's connected to others, grab those
            while outer in portconns:
                outer = portconns.pop(outer)
                this_net.add(outer)
            # Once we find an object not in `portconns`, we've covered everything connected to the net.
            nets.append(this_net.order)

        # For each net, find and/or create a Signal to replace all the PortRefs with.
        for net in nets:
            # Check whether any of them are connected to declared Signals.
            # And if any are, make sure there's only one
            sig = None
            for portref in net:
                portconn = portref.inst.conns.get(portref.portname, None)
                if isinstance(portconn, BundleInstance):
                    if sig is not None and portconn is not sig:
                        # Ruh roh! shorted between things
                        raise RuntimeError(
                            f"Invalid connection to {portconn}, shorting {[(p.inst.name, p.portname) for p in net]}"
                        )
                    sig = portconn
            # If we didn't find any, go about naming and creating one
            if sig is None:
                # Find a unique name for the new Signal.
                # The default name template is "_inst1_port1_inst2_port2_inst3_port3_"
                signame = self.flatname(
                    segments=[f"{p.inst.name}_{p.portname}" for p in net],
                    avoid=module.namespace,
                )
                # Create the Signal, looking up all its properties from the last Instance's Module
                # (If other instances are inconsistent, later stages will flag them)
                lastmod = portref.inst._resolved
                sig = lastmod.bundle_ports.get(portref.portname, None)
                if sig is not None:
                    # Copy the bundle, removing port and role fields.
                    sig = BundleInstance(
                        name=sig.name, of=sig.of, port=False, role=None,
                    )
                else:
                    raise RuntimeError(
                        f"Invalid port {portref.portname} on Instance {portref.inst.name} in Module {module.name}"
                    )
                # Rename it and add it to the Module namespace
                sig.name = signame
                module.add(sig)
            # And re-connect it to each Instance
            for portref in net:
                portref.inst.conns[portref.portname] = sig

        return module


class BundleConnTypes(_Elaborator):
    """ Check for connection-type-validity on each Bundle-valued connection. 
    Note this stage *does not* perform port-direction checking or modification. 
    """

    def elaborate_module(self, module: Module) -> Module:
        """ Check each Instance's connections in `module` """

        # Depth-first traverse instances, checking them first.
        for inst in module.instances.values():
            self.elaborate_instance(inst)

        # And then check each Instance
        for inst in module.instances.values():
            self.check_instance(module, inst)

        # No errors means it checked out, return the Module unchanged
        return module

    def check_instance(self, module: Module, inst: Instance) -> None:
        """ Check the connections of `inst` in parent `module` """

        # Get the Instance's resolve target, and its bundle-valued IO
        targ = inst._resolved
        if hasattr(targ, "bundle_ports"):
            io = copy.copy(targ.bundle_ports)
        else:
            # Still check on no-bundle Instances (e.g. Primitives),
            # Mostly to ensure no *connections* are errantly Bundle-valued.
            io = dict()
        # And filter out the bundle-valued connections
        conns = {
            k: v
            for k, v in inst.conns.items()
            if isinstance(v, (BundleInstance, AnonymousBundle))
        }

        for portname, conn in conns.items():
            # Pop the port from our list
            port = io.pop(portname, None)
            if port is None:
                msg = f"Connection to invalid bundle port {portname} on {inst.name} in {module.name}"
                raise RuntimeError(msg)

            if (  # Check its Bundle type.
                not isinstance(conn, (BundleInstance, AnonymousBundle))
                or not isinstance(port, BundleInstance)
                # or conn.of is not port.of ## FIXME: this is the "exact type equivalence" so heavily debated. Disabled.
            ):
                msg = f"Invalid Bundle Connection between {conn} and {port} on {inst.name} in {module.name}"
                raise RuntimeError(msg)
            # Check its connection-compatibility
            _check_compatible(port.of, conn)

        # Check for anything left over.
        bad = dict()
        while io:
            # Unconnected bundle-ports are not *necessarily* an error, since they can be connected signal-by-signal.
            # Check whether each remaining `io` has a corresponding `PortRef`, an indication of a connection.
            # More-specific checking of their validity will come later, with other Signals.
            name, conn = io.popitem()
            if name not in inst.portrefs:
                bad[name] = conn

        if len(bad):  # Now, anything left over is an error.
            msg = f"Unconnected Bundle Port(s) {list(bad.keys())} on Instance {inst.name} in Module {module.name}"
            raise RuntimeError(msg)

        return module


class SignalConnTypes(_Elaborator):
    """ Check for connection-type-validity between each Instance and its connections. 
    "Connection type validity" includes: 
    * All connections must be Signal-like or Bundle-like
    * Signal-valued ports must be connected to Signals of the same width
    * Bundle-valued ports must be connected to Bundles of the same type 
    Note this stage may be run after Bundles have been flattened, in which case the Bundle-checks perform no-ops. 
    They are left in place nonetheless. 
    Note this stage *does not* perform port-direction checking or modification. 
    """

    def elaborate_module(self, module: Module) -> Module:
        """ Check each Instance's connections in `module` """

        # Depth-first traverse instances, checking them first.
        for inst in module.instances.values():
            self.elaborate_instance(inst)

        # And then check each Instance
        for inst in module.instances.values():
            self.check_instance(module, inst)

        # No errors means it checked out, return the Module unchanged
        return module

    def check_instance(self, module: Module, inst: Instance) -> None:
        """ Check the connections of `inst` in parent `module` """

        # Get the Instance's resolve target, and its IO
        targ = inst._resolved
        # FIXME: make this `io` method Module-like-wide
        io = copy.copy(targ.ports)
        if hasattr(targ, "bundle_ports"):
            io.update(copy.copy(targ.bundle_ports))

        for portname, conn in inst.conns.items():
            # Pop the port from our list
            port = io.pop(portname, None)
            if port is None:
                msg = f"Connection to invalid port {portname} on {inst.name} in {module.name}"
                raise RuntimeError(msg)
            # Checks
            if isinstance(conn, BundleInstance):
                # Identity-check the target Bundle
                if conn.of is not port.of:
                    msg = f"Invalid Bundle Connection between {conn} and {port} on {inst.name} in {module.name}"
                    raise RuntimeError(msg)
            elif connectable(conn):
                # For scalar Signals, check that widths match up
                if conn.width != port.width:
                    msg = f"Invalid Connection between {conn} of width {conn.width} and {port} of width {port.width} on {inst.name} in {module.name}"
                    raise RuntimeError(msg)
            else:
                msg = f"Invalid connection {conn} on {inst.name} in {module.name}"
                raise TypeError(msg)

        if len(io):  # Check for anything left over
            raise RuntimeError(f"Unconnected IO {io} on {inst.name} in {module.name}")


<<<<<<< HEAD
class Orphanage(_Elaborator):
    """ # Orphan-Checking Elaborator Pass 

    Ensures each Module-attribute is "parented" by the `Module` which holds it. 
    Errant cases can come up for code such as: 
    
    ```
    m1 = h.Module(name='m1')
    m1.s = h.Signal() # Signal `s` is now "parented" by `m1`

    m2 = h.Module(name='m2')
    m2.y = m1.s # Now `s` has been "orphaned" (or perhaps "cradle-robbed") by `m2`
    ```

    This essentially boils down to the difference between Python's native reference-semantics, 
    and `hdl21.Module`'s notion of "owning" its attributes. 
    Note other *references* to Module attributes are allowed, such as: 

    ```
    m1 = h.Module(name='m1')
    m1.s = h.Signal() # Signal `s` is now "parented" by `m1`

    my_favorite_signals = { "from_m1" : m1.s }
    ```

    Here the dictionary `my_favorite_signals` retains a reference to Signal `s`. 
    This does not generate an orphan-error complaint, so long as Module-level ownership is unique and unambiguous. 

    The orphan-test is very simple: each Module-attribute is annotated with a `_parent_module` member 
    upon insertion into the Module namespace. 
    Orphan-testing simply requires that for each attribute, this member is identical to the parent Module. 
    A `RuntimeError` is raised if orphaned attributes are detected. 
    Otherwise each Module is returned unchanged.
    """

    def elaborate_module(self, module: Module) -> Module:
        """ Elaborate a Module """
        # Check each attribute in the module namespace for orphanage.
        for attr in module.namespace.values():
            if attr._parent_module is not module:
                msg = f"Orphanage: Module {module} attribute {attr} is actually owned by another Module {attr._parent_module}!"
                raise RuntimeError(msg)
        # Checks out! Return the module unchanged.
        return module
=======
class SliceResolver(_Elaborator):
    """ Elaboration pass to resolve slices and concatenations to concrete signals. 
    Modifies connections to any nested slices, nested concatenations, or combinations thereof. """

    def elaborate_module(self, module: Module) -> Module:
        # Depth-first traverse instances, covering their targets first.
        for inst in module.instances.values():
            self.elaborate_instance(inst)

        # Then do the real work, updating any necessary connections on each instance
        for inst in module.instances.values():
            self.update_instance(module, inst)

        # No errors means it checked out, return the Module unchanged
        return module

    def update_instance(self, module: Module, inst: Instance) -> None:
        """ Update all `Slice` and `Concat` valued connections to remove nested `Slice`s """
        for portname in inst.conns.keys():
            conn = inst.conns[portname]

            if isinstance(conn, Slice):
                # Resolve the slice-parent(s) to concrete signals
                inst.conns[portname] = _resolve_slice(conn)

            elif isinstance(conn, Concat):
                # Resolve the concatenation to flat parts
                inst.conns[portname] = _resolve_concat(conn)

            # All other connection-types (Signals, Interfaces) are fine


def _list_slice(slize: Slice) -> List[Slice]:
    """ Internal recursive helper for `resolve_slice`. 
    Returns a list of Slices in which each element has a concrete Signal for its parent. """

    # FIXME: some combination of this and elaboration needs to recognize "full slices", at least in naming
    # e.g. `sig[:]`'s name for a width-one signal should resolve to `sig`, not `sig_0`

    if isinstance(slize.signal, Signal):
        # Already all good! Just make a one-element list.
        return [slize]

    if isinstance(slize.signal, Concat):
        # Slice a concatenation.
        # Trick here is we make a list of single-bit slices, then use Python-native slicing-syntax into lists to subset it.
        # Creating those single-bit slices generally requires recursive calls into this method.
        bits = list()
        for part in slize.signal.parts:
            for bitnum in range(0, part.width):
                bits.extend(_list_slice(part[bitnum]))

        # Now python-slice into that list
        # FIXME: #1 Python-style slicing will remove the `+1`. Also, whether abs(step) is the best idea here
        return bits[slize.bot : slize.top + 1 : abs(slize.step)]

    if isinstance(slize.signal, Slice):
        if slize.step < 0:
            raise NotImplementedError("Nested negative slice steps not yet supported")

        # Recursively peel off a bit at a time.
        if slize.width == 1:
            # Base case: slice is one-bit wide. Reach into the parent signal and grab that bit.
            parent = slize.signal  # Note this is also a Slice
            return _list_slice(parent.signal[parent.bot + slize.bot])
        # Otherwise recurse in something like a "cons" pattern, splitting between the first bit and the rest.
        return _list_slice(slize.signal[slize.bot]) + _list_slice(
            slize.signal[slize.bot + slize.step : slize.top : slize.step]
        )

    raise TypeError(f"Invalid attempt to resolve slicing on {slize}")


def _resolve_slice(slize: Slice) -> Union[Slice, Concat]:
    """ Resolve a `Slice` to one or more with "conrete" `Signal`s as parents. 
    
    Slices of other Slices and Slices of Concats are both valid design-time constructions. 
    For example: 
    ```python
    h.Concat(sig1, sig2, sig3)[1] # Slice of a Concat
    sig4[0:2][1] # Slice of a Slice
    ```

    While these may not frequently be created by designers, they are (at least) often created by array broadcasting. 
    As some point their parents must be resolved to their original Signals, at minimum before export-level name resolution. 

    Resolving Concatenations can generally resolve to more than one Slice, as in: 
    ```python
    h.Concat(sig1[0], sig2[0], sig3[0])[0:1] # Requires slices of `sig1` and `sig2`
    ``` 
    Such cases create and return a Concatenation. """

    ls = _list_slice(slize)
    if len(ls) == 1:  # Resolved to single parent-Signal
        return ls[0]
    elif len(ls) > 1:  # Multiple parts required - concatenate them
        return Concat(*ls)

    raise RuntimeError(f"Error resolving Slice {slize}")


def _resolve_concat(conc: Concat) -> Concat:
    """ Resolve a Concatenation into (a) concrete Signals and (b) Slices of concrete Signals. 
    Removes nested concatenations and resolves slices along the way. """

    if not len(conc.parts):
        raise RuntimeError("Concatenation with no parts")

    if all(_flat_concatable(p) for p in conc.parts):
        return conc  # Already all good!

    if isinstance(conc.parts[0], Concat):
        # Recursively cover the first element, and all others
        first = _resolve_concat(conc.parts[0])
        rest = _resolve_concat(Concat(*conc.parts[1:]))
        return Concat(*(first.parts + rest.parts))

    if isinstance(conc.parts[0], Slice):
        # Resolve everything within the Slice to a list of concrete-Signal slices
        first = _resolve_slice(conc.parts[0])
        # Pass everything else recursively back to this method
        rest = _resolve_concat(Concat(*conc.parts[1:]))
        # And concatenate the two
        return Concat(*(first + rest.parts))

    # Otherwise peel off as many Signals and concrete-Signal Slices as we can
    for idx in range(len(conc.parts)):
        if _flat_concatable(conc.parts[idx]):
            continue
        # Hit our first "compound" entry. Split the list here.
        first = conc.parts[:idx]
        rest = _resolve_concat(Concat(*conc.parts[idx:]))
        return Concat(*(first + rest.parts))

    raise RuntimeError("Unable to resolve concatenation")


def _flat_concatable(s: Union[Signal, Slice, Concat]) -> bool:
    """ Boolean indication of whether `s` is suitable for flattened Concatenations. 
    Such objects must be either: 
    * (a) A Signal, or
    * (b) A Slice into a Signal
    Notable exceptions include Concats and nested Slices of Concats and other Slices. """
    return isinstance(s, Signal) or (
        isinstance(s, Slice) and isinstance(s.signal, Signal)
    )
>>>>>>> 7e702a00


class SetList:
    """ A common combination of a hash-set and ordered list of the same items. 
    Used for keeping ordered items while maintaining quick membership testing. """

    def __init__(self):
        self.set = set()
        self.list = list()

    def __contains__(self, item):
        return item in self.set

    def add(self, item):
        if item not in self.set:
            self.set.add(item)
            self.list.append(item)

    @property
    def order(self):
        return self.list


class ElabPass(Enum):
    """ Enumerated Elaborator Passes
    Each has a `value` attribute which is an Elaborator-pass, 
    and a `name` attribute which is a (Python-enum-style) capitalized name. 
    Specifying  """

    RUN_GENERATORS = GeneratorElaborator
    ORPHANAGE = Orphanage
    IMPLICIT_BUNDLES = ImplicitBundles
    BUNDLE_CONN_TYPES = BundleConnTypes
    FLATTEN_BUNDLES = BundleFlattener
    IMPLICIT_SIGNALS = ImplicitSignals
    SIGNAL_CONN_TYPES = SignalConnTypes
    RESOLVE_SLICES = SliceResolver

    @classmethod
    def default(cls) -> List["ElabPass"]:
        """ Return the default ordered Elaborator Passes. """
        # Returns each in definition order, then a final `Orphanage` test.
        return list(ElabPass) + [ElabPass.ORPHANAGE]


def elab_all(top: Elabables, **kwargs) -> List[Elabable]:
    """ Elaborate everything we can find - potentially recursively - in `Elabables` `top`. 

    Results are returned in a list, not necessarily reproducing the structure of `top`. 
    Note the *attributes* of `top` are also generally modified in-place, allowing access to their elaboration results. """
    # Recursively create a list of all elab-able types in `obj`
    ls = []
    _list_elabables_helper(top, ls)
    # Elaborate each, and return them as a list
    return [elaborate(top=t, **kwargs) for t in ls]


def _list_elabables_helper(obj: Any, accum: list) -> None:
    """ Recursive helper for hierarchically finding elaborate-able things in `obj`. 
    Newly-found items are appended to accumulation-list `accum`. """
    if elabable(obj):
        accum.append(obj)
    elif isinstance(obj, list):
        [_list_elabables_helper(i, accum) for i in obj]
    elif isinstance(obj, SimpleNamespace):
        # Note this skips over non-elaboratable items (e.g. names), where the list demands all be suitable.
        for i in obj.__dict__.values():
            if isinstance(i, (SimpleNamespace, list)) or elabable(i):
                _list_elabables_helper(i, accum)
    else:
        raise TypeError(f"Attempting Invalid Elaboration of {obj}")


def elaborate(
    top: Elabable,
    *,
    ctx: Optional[Context] = None,
    passes: Optional[List[ElabPass]] = None,
) -> Module:
    """ In-Memory Elaboration of Generator or Module `top`. 
    
    Optional `passes` lists the ordered `ElabPass`es to run. By default it runs the order specified by `ElabPass.default`. 
    Note the order of passes is important; many depend upon others to have completed before they can successfully run. 

    Optional `Context` field `ctx` is not yet supported. 

    `elaborate` executes elaboration of a *single* `top` object. 
    For (plural) combinations of `Elabable` objects, use `elab_all`. 
    """
    # Expand default values
    ctx = ctx or Context()
    passes = passes or ElabPass.default()

    # Pass `top` through each of our passes, in order
    res = top
    for pass_ in passes:
        res = pass_.value.elaborate(top=res, ctx=ctx)
    return res<|MERGE_RESOLUTION|>--- conflicted
+++ resolved
@@ -20,19 +20,8 @@
 from .module import Module, ExternalModuleCall
 from .instance import InstArray, Instance, PortRef
 from .primitives import PrimitiveCall
-<<<<<<< HEAD
 from .bundle import AnonymousBundle, Bundle, BundleInstance, _check_compatible
 from .signal import PortDir, Signal, Visibility, Slice, Concat
-=======
-from .interface import Interface, InterfaceInstance
-from .signal import (
-    Concat,
-    PortDir,
-    Signal,
-    Visibility,
-    Slice,
-)
->>>>>>> 7e702a00
 from .generator import Generator, GeneratorCall
 from .params import _unique_name
 from .instantiable import Instantiable
@@ -897,7 +886,6 @@
             raise RuntimeError(f"Unconnected IO {io} on {inst.name} in {module.name}")
 
 
-<<<<<<< HEAD
 class Orphanage(_Elaborator):
     """ # Orphan-Checking Elaborator Pass 
 
@@ -942,7 +930,8 @@
                 raise RuntimeError(msg)
         # Checks out! Return the module unchanged.
         return module
-=======
+
+
 class SliceResolver(_Elaborator):
     """ Elaboration pass to resolve slices and concatenations to concrete signals. 
     Modifies connections to any nested slices, nested concatenations, or combinations thereof. """
@@ -1089,7 +1078,6 @@
     return isinstance(s, Signal) or (
         isinstance(s, Slice) and isinstance(s.signal, Signal)
     )
->>>>>>> 7e702a00
 
 
 class SetList:
