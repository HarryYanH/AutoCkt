""" 
# hdl21 Unit Tests 
"""

import copy, pytest
from io import StringIO
from types import SimpleNamespace
from enum import Enum, EnumMeta, auto

# Import the PUT (package under test)
import hdl21 as h
from hdl21.bundle import BundleInstance


def test_version():
    assert h.__version__ == "0.1.1"


def test_module1():
    """ Initial Module Test """

    @h.module
    class M1:
        a = h.Input()
        b = h.Output()
        c = h.Inout()
        d = h.Port()
        e = h.Signal()
        f = h.Signal()

    assert isinstance(M1, h.Module)
    assert isinstance(M1.ports, dict)
    assert isinstance(M1.signals, dict)
    assert isinstance(M1.instances, dict)
    assert "a" in M1.ports
    assert "a" not in M1.signals
    assert "b" in M1.ports
    assert "b" not in M1.signals
    assert "c" in M1.ports
    assert "c" not in M1.signals
    assert "d" in M1.ports
    assert "d" not in M1.signals
    assert "e" in M1.signals
    assert "e" not in M1.ports
    assert "f" in M1.signals
    assert "f" not in M1.ports
    assert M1.e is not M1.f


def test_module2():
    @h.module
    class M1:
        s = h.Input()

    @h.module
    class M2:
        q = h.Signal()
        i = M1(s=q)

    assert isinstance(M1, h.Module)
    assert isinstance(M2, h.Module)
    assert isinstance(M1.ports["s"], h.Signal)
    assert isinstance(M2.signals["q"], h.Signal)
    assert isinstance(M2.instances["i"], h.Instance)

    # Test the getattr magic for signals, ports, and instances
    assert isinstance(M2.i, h.Instance)
    assert M2.instances["i"] is M2.i
    assert isinstance(M2.q, h.Signal)
    assert M2.signals["q"] is M2.q
    assert isinstance(M1.s, h.Signal)
    assert M1.ports["s"] is M1.s


def test_generator1():
    @h.paramclass
    class MyParams:
        w = h.Param(dtype=int, desc="five", default=5)

    @h.generator
    def gen1(params: MyParams) -> h.Module:
        m = h.Module()
        m.i = h.Input(width=params.w)
        return m

    m = h.elaborate(gen1(MyParams(w=3)))

    assert m.name == "gen1(MyParams(w=3))"
    assert isinstance(m.i, h.Signal)


def test_generator2():
    @h.paramclass
    class P2:
        f = h.Param(dtype=float, desc="a real number", default=1e-11)

    @h.generator
    def g2(params: P2, ctx: h.Context) -> h.Module:
        # Generator which takes a Context-argument
        assert isinstance(params, P2)
        assert isinstance(ctx, h.Context)
        return h.Module()

    m = h.elaborate(g2(P2()))

    assert isinstance(m, h.Module)
    assert m.name == "g2(P2(f=1e-11))"


def test_generator3():
    @h.paramclass
    class P3:
        width = h.Param(dtype=int, desc="bit-width, maybe", default=1)

    @h.generator
    def g3a(params: P3) -> h.Module:
        return h.Module()

    @h.generator
    def g3b(params: P3, ctx: h.Context) -> h.Module:
        return h.Module()

    M = h.Module(name="M")
    p3a = P3()
    p3b = P3(width=5)

    @h.module
    class HasGen:
        a = g3a(p3a)()
        b = g3b(p3b)()
        c = M()

    # Elaborate the top module
    h.elaborate(HasGen)

    # Post-elab checks
    assert isinstance(HasGen.a, h.Instance)
    assert isinstance(HasGen.a.of, h.GeneratorCall)
    assert HasGen.a.of.gen is g3a
    assert HasGen.a.of.arg == P3()
    assert isinstance(HasGen.a.of.result, h.Module)
    assert HasGen.a.of.result.name == "g3a(P3(width=1))"
    assert isinstance(HasGen.b, h.Instance)
    assert isinstance(HasGen.b.of, h.GeneratorCall)
    assert isinstance(HasGen.b.of.result, h.Module)
    assert HasGen.b.of.result.name == "g3b(P3(width=5))"
    assert HasGen.b.of.gen is g3b
    assert HasGen.b.of.arg == P3(width=5)
    assert isinstance(HasGen.c, h.Instance)
    assert isinstance(HasGen.c.of, h.Module)
    assert HasGen.c.of is M


def test_params1():
    # Initial param-class test

    @h.paramclass
    class MyParams:
        a = h.Param(dtype=int, default=5, desc="your fave")

    assert h.isparamclass(MyParams)

    m = MyParams()
    assert isinstance(m.a, int)
    assert m.a == 5
    assert isinstance(m.__params__["a"], h.Param)
    assert m.defaults() == dict(a=5)
    assert m.descriptions() == dict(a="your fave")


def test_params2():
    @h.paramclass
    class Pc2:
        # Required
        r = h.Param(dtype=str, desc="required")
        # Optional
        o = h.Param(dtype=str, default="hmmm", desc="optional")

    assert h.isparamclass(Pc2)
    assert Pc2.defaults() == dict(o="hmmm")
    assert Pc2.descriptions() == dict(r="required", o="optional")

    p = Pc2(r="provided")
    assert isinstance(p.r, str)
    assert p.r == "provided"
    assert isinstance(p.o, str)
    assert p.o == "hmmm"
    assert p.defaults() == dict(o="hmmm")
    assert p.descriptions() == dict(r="required", o="optional")


def test_params3():
    # Test parameters with a creation-time list-tuple conversion
    @h.paramclass
    class HasTuple:
        t = h.Param(dtype=tuple, desc="Go ahead, try a list")

    ht = HasTuple(t=[1, 2, 3])
    assert isinstance(ht.t, tuple)
    assert ht.t == (1, 2, 3)


def test_params4():
    # Test some param-class nesting
    from dataclasses import asdict

    @h.paramclass
    class Inner:
        i = h.Param(dtype=int, desc="Inner int-field")

    @h.paramclass
    class Outer:
        inner = h.Param(dtype=Inner, desc="Inner fields")
        f = h.Param(dtype=float, desc="A float", default=3.14159)

    o = Outer(inner=Inner(11))
    assert isinstance(o, Outer)
    assert isinstance(o.inner, Inner)
    assert o.inner == Inner(11)
    assert o.inner.i == 11
    assert o.f == 3.14159

    # Create from a (nested) dictionary
    d1 = {"inner": {"i": 11}, "f": 22.2}
    o1 = Outer(**d1)
    uname1 = h.params._unique_name(o1)
    # Convert back to another dictionary
    d2 = asdict(o1)
    # And check they line up
    assert d1 == d2
    # Round-trip back to an `Outer`
    o2 = Outer(**d2)
    uname2 = h.params._unique_name(o2)
    assert uname1 == uname2
    assert uname1 == "Outer(3dcc309796996b3a8a61db66631c5a93)"


def test_bad_params1():
    # Test a handful of errors Params and paramclasses should raise.

    from hdl21 import (
        paramclass,
        Param,
        ValidationError,
        FrozenInstanceError,
    )

    with pytest.raises(RuntimeError):
        # Test that creating a paramclass with parent-class(es) fails

        @paramclass
        class C(TabError):  # Of course this is a sub-class of the best built-in class
            ...

    @paramclass
    class C:
        a = Param(dtype=int, desc="Gonna Fail!")

    with pytest.raises(RuntimeError):
        # Test that sub-classing a paramclass fails

        class D(C):
            ...

    with pytest.raises(TypeError):
        # Test that missing arguments fail
        c = C()

    with pytest.raises(ValidationError):
        # Test invalid argument types fail

        c = C(a=TabError)

    with pytest.raises(FrozenInstanceError):
        # Test that attempts at mutating paramclasses fail
        c = C(a=3)
        c.a = 4

    with pytest.raises(RuntimeError):
        # Test "no Module sub-classing"

        class E(h.Module):
            ...

    with pytest.raises(RuntimeError):
        # Test "no decorating inherited types"

        @h.module
        class E2(TabError):
            ...

    with pytest.raises(RuntimeError):
        # Test bad parameter names

        @h.paramclass
        class P:
            descriptions = h.Param(dtype=str, desc="", default="BAD!")

    with pytest.raises(RuntimeError):
        # Test bad parameter names

        @h.paramclass
        class P:
            defaults = h.Param(dtype=str, desc="", default="BAD!")

    with pytest.raises(RuntimeError):
        # Test non-params in `@paramclass`

        @h.paramclass
        class P:
            something = 11

    with pytest.raises(RuntimeError):
        # Test a bad argument type
        h.params._unique_name(33)


def test_array1():
    @h.module
    class InArray:
        inp = h.Input()
        out = h.Output()

    m = h.Module(name="HasArray")
    m.s1 = h.Signal(width=8)
    m.s2 = h.Signal(width=1)
    m.arr = h.InstArray(InArray, 8)
    m.arr.inp = m.s1
    m.arr.out = m.s2

    assert m.name == "HasArray"


def test_array2():
    """ Basic Instance-Array Test """
    a = h.Module(name="a")
    a.inp = h.Port(width=1)
    a.out = h.Port(width=1)

    @h.module
    class HasArray2:
        s1 = h.Signal(width=8)
        s2 = h.Signal(width=1)
        arr = h.InstArray(a, 8)(inp=s1, out=s2)

    assert len(HasArray2.instances) == 0
    assert len(HasArray2.instarrays) == 1

    # Elaborate, flattening arrays along the way
    h.elaborate(HasArray2)

    # Post-elab checks
    assert len(HasArray2.instances) == 8
    assert len(HasArray2.instarrays) == 0


def test_cycle1():
    """ Test cyclical connection-graphs, i.e. a back-to-back pair of instances """

    @h.module
    class Thing:
        inp = h.Input()
        out = h.Output()

    @h.module
    class BackToBack:
        t1 = Thing()
        t2 = Thing(inp=t1.out, out=t1.inp)

    b = h.elaborate(BackToBack)

    assert isinstance(b.t1.inp, h.Signal)
    assert isinstance(b.t1.out, h.Signal)
    assert isinstance(b.t2.inp, h.Signal)
    assert isinstance(b.t2.out, h.Signal)

    # Doing the same thing in procedural code
    b2 = h.Module(name="BackToBack2")
    b2.t1 = Thing()
    b2.t2 = Thing()
    b2.t2.inp = b2.t1.out
    b2.t2.out = b2.t1.inp

    assert isinstance(b2.t1.inp, h.PortRef)
    assert isinstance(b2.t1.out, h.PortRef)
    assert isinstance(b2.t2.inp, h.PortRef)
    assert isinstance(b2.t2.out, h.PortRef)

    b2 = h.elaborate(b2)

    assert len(b2.instances) == 2
    assert len(b2.instarrays) == 0
    assert len(b2.bundles) == 0
    assert len(b2.ports) == 0
    assert len(b2.signals) == 2
    assert "t2_inp_t1_out" in b2.signals
    assert "t2_out_t1_inp" in b2.signals


def test_gen3():
    @h.paramclass
    class MyParams:
        w = h.Param(dtype=int, desc="Input bit-width. Required")

    @h.generator
    def MyThirdGenerator(params: MyParams) -> h.Module:
        @h.module
        class Inner:
            i = h.Input(width=params.w)
            o = h.Output(width=2 * params.w)

        # Instantiate that in another Module
        @h.module
        class Outer:
            i = h.Signal(width=params.w)
            o = h.Signal(width=2 * params.w)
            inner = Inner(i=i, o=o)

        # And manipulate that some more too
        Outer.inp = h.Input(width=params.w)
        return Outer

    h.elaborate(MyThirdGenerator(MyParams(1)))

    # FIXME: post-elab checks


def test_prim1():
    # First test of transistor primitives
    params = h.Mos.Params()
    pmos = h.Pmos(params)
    nmos = h.Nmos(params)

    @h.module
    class HasMos:
        # Two transistors wired in parallel
        p = pmos()
        n = nmos(g=p.g, d=p.d, s=p.s, b=p.b)

    h.elaborate(HasMos)
    # FIXME: post-elab checks


def test_prim2():
    @h.module
    class HasPrims:
        p = h.Signal()
        n = h.Signal()

        _rp = h.R.Params(r=50)
        r = h.Resistor(_rp)(p=p, n=n)

        c = h.Capacitor(h.C.Params(c=1e-12))(p=p, n=n)
        l = h.Inductor(h.L.Params(l=1e-15))(p=p, n=n)
        d = h.Diode(h.D.Params())(p=p, n=n)
        s = h.Short(h.Short.Params())(p=p, n=n)

    h.elaborate(HasPrims)
    # FIXME: post-elab checks


def test_prim_proto1():
    # Test round-tripping primitives through proto

    @h.module
    class HasPrims:
        p = h.Signal()
        n = h.Signal()

        # Wire up a bunch of two-terminal primitives in parallel
        _rp = h.R.Params(r=50)
        r = h.Resistor(_rp)(p=p, n=n)
        _cp = h.C.Params(c=1e-12)
        c = h.Capacitor(_cp)(p=p, n=n)
        _lp = h.L.Params(l=1e-15)
        l = h.Inductor(_lp)(p=p, n=n)
        _dp = h.D.Params()
        d = h.Diode(_dp)(p=p, n=n)
        _sp = h.Short.Params()
        s = h.Short(_sp)(p=p, n=n)

    ppkg = h.to_proto(HasPrims)

    assert isinstance(ppkg, h.proto.Package)
    assert len(ppkg.modules) == 1
    assert ppkg.domain == ""

    # Check the proto-Module
    pm = ppkg.modules[0]
    assert isinstance(pm, h.proto.Module)
    assert pm.name == "hdl21.tests.test_hdl21.HasPrims"
    assert len(pm.ports) == 0
    assert len(pm.signals) == 2
    assert len(pm.instances) == 5
    assert len(pm.default_parameters) == 0
    for inst in pm.instances:
        assert isinstance(inst, h.proto.Instance)
        assert inst.module.WhichOneof("to") == "external"
        assert inst.module.external.domain in ["hdl21.ideal", "hdl21.primitives"]

    ns = h.from_proto(ppkg)

    assert isinstance(ns, SimpleNamespace)
    ns = ns.hdl21.tests.test_hdl21
    assert isinstance(ns, SimpleNamespace)
    assert hasattr(ns, "HasPrims")
    HasPrims = ns.HasPrims
    assert isinstance(HasPrims, h.Module)
    assert len(HasPrims.ports) == 0
    assert len(HasPrims.signals) == 2
    assert len(HasPrims.instances) == 5
    for inst in HasPrims.instances.values():
        assert isinstance(inst._resolved, h.primitives.PrimitiveCall)


def test_bundle1():
    # Create an bundle

    i1 = h.Bundle(name="MyFirstBundle")
    i1.s1 = h.Signal()
    i1.s2 = h.Signal()

    assert isinstance(i1, h.Bundle)
    assert isinstance(i1.s1, h.Signal)
    assert isinstance(i1.s2, h.Signal)

    ii1 = i1()
    assert isinstance(ii1, h.BundleInstance)
    assert ii1.role is None
    assert ii1.port == False


def test_bundle2():
    # Wire up a few Modules via bundles

    MySecondBundle = h.Bundle(name="MySecondBundle")
    MySecondBundle.s = h.Signal()

    m1 = h.Module(name="M1")
    m1.i = MySecondBundle(port=True)
    m2 = h.Module(name="M2")
    m2.i = MySecondBundle(port=True)

    # Now create a parent Module connecting the two
    m3 = h.Module(name="M3")
    m3.i1 = m1()
    m3.i2 = m2(i=m3.i1.i)
    assert "i2_i_i1_i" not in m3.namespace

    # First run the "implicit bundles" pass, and see that an explicit one is created
    from hdl21.elab import ElabPass

    m3 = h.elaborate(m3, passes=[ElabPass.IMPLICIT_BUNDLES])
    assert isinstance(m3, h.Module)
    assert isinstance(m3.i1, h.Instance)
    assert isinstance(m3.i2, h.Instance)
    assert "i2_i_i1_i" in m3.namespace

    # Now elaborate it the rest of the way, to scalar signals
    m3 = h.elaborate(m3)
    assert "i2_i_i1_i" not in m3.namespace
    assert "i2_i_i1_i_s" in m3.namespace
    assert isinstance(m3.get("i2_i_i1_i_s"), h.Signal)
    assert m3.get("i2_i_i1_i_s") in m3.i1.conns.values()


def test_bundle3():
    # Test the bundle-definition decorator

    @h.bundle
    class Diff:  # Differential Signal Bundle
        p = h.Signal()
        n = h.Signal()

    @h.bundle
    class DisplayPort:  # DisplayPort, kinda
        main_link = Diff()
        aux = h.Signal()

    assert isinstance(DisplayPort, h.Bundle)
    assert isinstance(DisplayPort(), h.BundleInstance)
    assert isinstance(DisplayPort.main_link, h.BundleInstance)
    assert isinstance(DisplayPort.main_link.p, h.PortRef)
    assert isinstance(DisplayPort.main_link.n, h.PortRef)
    assert isinstance(DisplayPort.aux, h.Signal)
    assert isinstance(Diff, h.Bundle)
    assert isinstance(Diff(), h.BundleInstance)
    assert isinstance(Diff.p, h.Signal)
    assert isinstance(Diff.n, h.Signal)

    # Instantiate one in a Module
    m = h.Module(name="M")
    m.dp = DisplayPort()
    assert isinstance(m.dp, h.BundleInstance)
    assert len(m.bundles) == 1
    assert len(m.signals) == 0

    # And elaborate it
    h.elaborate(m)

    assert not hasattr(m, "dp")
    assert len(m.bundles) == 0
    assert len(m.signals) == 3
    assert isinstance(m.get("dp_aux"), h.Signal)
    assert isinstance(m.get("dp_main_link_p"), h.Signal)
    assert isinstance(m.get("dp_main_link_n"), h.Signal)


def test_bundle4():
    # Test bundle roles

    @h.bundle
    class Diff:  # Differential Signal Bundle
        p = h.Signal()
        n = h.Signal()

    @h.bundle
    class HasRoles:  # An Bundle with Roles
        class Roles(Enum):  # USB-Style Role Nomenclature
            HOST = auto()
            DEVICE = auto()

        # Create signals going in either direction
        tx = h.Signal(src=Roles.HOST, dest=Roles.DEVICE)
        rx = h.Signal(src=Roles.DEVICE, dest=Roles.HOST)

        # And create differential versions thereof
        txd = Diff(src=Roles.HOST, dest=Roles.DEVICE)
        rxd = Diff(src=Roles.DEVICE, dest=Roles.HOST)

    hr = HasRoles()
    assert isinstance(HasRoles, h.Bundle)
    assert isinstance(HasRoles.roles, EnumMeta)
    assert isinstance(HasRoles.Roles, EnumMeta)
    assert isinstance(hr, h.BundleInstance)
    assert isinstance(HasRoles.tx, h.Signal)
    assert isinstance(HasRoles.rx, h.Signal)
    assert isinstance(HasRoles.txd, h.BundleInstance)
    assert isinstance(HasRoles.rxd, h.BundleInstance)

    @h.module
    class Host:
        # A thing with a HOST-roled bundle-port
        hr = HasRoles(port=True, role=HasRoles.Roles.HOST)

    @h.module
    class Device:
        # A thing with a DEVICE-roled bundle-port
        hr = HasRoles(port=True, role=HasRoles.Roles.DEVICE)

    @h.module
    class System:
        # Parent system-module including a host and device
        host = Host()
        devc = Device(hr=host.hr)

    assert isinstance(System, h.Module)
    assert isinstance(System.host, h.Instance)
    assert isinstance(System.devc, h.Instance)
    assert "devc_hr_host_hr" not in System.namespace

    # First run the "implicit bundles" pass, and see that an explicit one is created
    from hdl21.elab import ElabPass

    sys = h.elaborate(System, passes=[ElabPass.IMPLICIT_BUNDLES])
    assert "devc_hr_host_hr" in sys.namespace

    # Now expand the rest of the way, down to scalar signals
    # Check that bundle went away, and its constituent signals replaced it
    sys = h.elaborate(sys)
    assert "devc_hr_host_hr" not in sys.namespace
    assert "devc_hr_host_hr_tx" in sys.namespace
    assert "devc_hr_host_hr_rx" in sys.namespace
    assert "devc_hr_host_hr_txd_p" in sys.namespace
    assert "devc_hr_host_hr_txd_n" in sys.namespace
    assert "devc_hr_host_hr_rxd_p" in sys.namespace
    assert "devc_hr_host_hr_rxd_n" in sys.namespace


def test_proto1():
    # First Proto-export test

    m = h.Module(name="TestProto1")
    ppkg = h.to_proto(m)
    assert isinstance(ppkg, h.proto.Package)
    assert len(ppkg.modules) == 1
    assert ppkg.domain == ""
    pm = ppkg.modules[0]
    assert isinstance(pm, h.proto.Module)
    assert pm.name == "hdl21.tests.test_hdl21.TestProto1"
    assert len(pm.ports) == 0
    assert len(pm.instances) == 0
    assert len(pm.default_parameters) == 0


def test_proto2():
    # Proto-export test with some hierarchy

    Child1 = h.Module(name="Child1")
    Child1.inp = h.Input(width=8)
    Child1.out = h.Output()
    Child2 = h.Module(name="Child2")
    Child2.inp = h.Input()
    Child2.out = h.Output(width=8)
    TestProto2 = h.Module(name="TestProto2")
    TestProto2.c1 = Child1()
    TestProto2.c2 = Child2()
    TestProto2.c2(inp=TestProto2.c1.out, out=TestProto2.c1.inp)

    ppkg = h.to_proto(TestProto2)

    assert isinstance(ppkg, h.proto.Package)
    assert len(ppkg.modules) == 3
    assert ppkg.domain == ""

    # Check the first Module in, Child1
    pm = ppkg.modules[0]
    assert isinstance(pm, h.proto.Module)
    assert pm.name == "hdl21.tests.test_hdl21.Child1"
    assert len(pm.ports) == 2
    assert len(pm.signals) == 0
    assert len(pm.instances) == 0
    assert len(pm.default_parameters) == 0

    # Check the second Module in, Child2
    pm = ppkg.modules[1]
    assert isinstance(pm, h.proto.Module)
    assert pm.name == "hdl21.tests.test_hdl21.Child2"
    assert len(pm.ports) == 2
    assert len(pm.signals) == 0
    assert len(pm.instances) == 0
    assert len(pm.default_parameters) == 0

    # And check the parent module
    pm = ppkg.modules[2]
    assert isinstance(pm, h.proto.Module)
    assert pm.name == "hdl21.tests.test_hdl21.TestProto2"
    assert len(pm.ports) == 0
    assert len(pm.instances) == 2
    assert len(pm.default_parameters) == 0


def test_proto3():
    # Proto-export test with some slicing and concatenation

    M1 = h.Module(name="M1")
    M1.p8 = h.Inout(width=8)
    M1.p1 = h.Inout(width=1)

    M2 = h.Module(name="M2")
    M2.s = h.Signal(width=4)
    M2.i = M1()
    M2.i(p1=M2.s[0])
    M2.i(p8=h.Concat(M2.s, h.Concat(M2.s[0], M2.s[1]), M2.s[2:3]))

    ppkg = h.to_proto(M2, domain="test_proto3")

    assert isinstance(ppkg, h.proto.Package)
    assert len(ppkg.modules) == 2
    assert ppkg.domain == "test_proto3"

    # Check the child module
    pm = ppkg.modules[0]
    assert isinstance(pm, h.proto.Module)
    assert pm.name == "hdl21.tests.test_hdl21.M1"
    assert len(pm.ports) == 2
    assert len(pm.signals) == 0
    assert len(pm.instances) == 0
    assert len(pm.default_parameters) == 0

    # And check the parent module
    pm = ppkg.modules[1]
    assert isinstance(pm, h.proto.Module)
    assert pm.name == "hdl21.tests.test_hdl21.M2"
    assert len(pm.ports) == 0
    assert len(pm.signals) == 1
    assert len(pm.instances) == 1
    assert len(pm.default_parameters) == 0

    ns = h.from_proto(ppkg)

    assert isinstance(ns, SimpleNamespace)
    ns = ns.hdl21.tests.test_hdl21
    assert isinstance(ns, SimpleNamespace)
    assert isinstance(ns.M1, h.Module)
    assert len(ns.M1.ports) == 2
    assert len(ns.M1.signals) == 0
    assert len(ns.M1.instances) == 0

    assert isinstance(M2, h.Module)
    assert len(M2.ports) == 0
    assert len(M2.signals) == 1
    assert len(M2.instances) == 1
    assert "s" in M2.signals
    assert "i" in M2.instances
    inst = M2.i
    assert isinstance(inst.conns["p1"], h.signal.Slice)
    assert inst.conns["p1"].signal is M2.s
    assert inst.conns["p1"].top == 0
    assert inst.conns["p1"].bot == 0
    assert isinstance(inst.conns["p8"], h.signal.Concat)
    assert len(inst.conns["p8"].parts) == 4
    assert inst.conns["p8"].parts[0] is M2.s
    assert isinstance(inst.conns["p8"].parts[0], h.signal.Signal)
    assert isinstance(inst.conns["p8"].parts[1], h.signal.Slice)
    assert isinstance(inst.conns["p8"].parts[2], h.signal.Slice)
    assert isinstance(inst.conns["p8"].parts[3], h.signal.Slice)


def test_proto_roundtrip():
    # Test protobuf round-tripping

    # Create an empty (named) Module
    M1 = h.Module(name="M1")

    # Protobuf round-trip it
    ppkg = h.to_proto(M1)
    ns = h.from_proto(ppkg)

    assert isinstance(ns, SimpleNamespace)
    ns = ns.hdl21.tests.test_hdl21
    assert isinstance(ns, SimpleNamespace)
    assert isinstance(ns.M1, h.Module)
    assert len(ns.M1.signals) == 0
    assert len(ns.M1.ports) == 0
    assert len(ns.M1.instances) == 0


def test_proto_roundtrip2():

    # Create a child/leaf Module
    M1 = h.Module(name="M1")
    M1.i = h.Input()
    M1.o = h.Output()
    M1.p = h.Port()

    # Create an instantiating parent-module
    M2 = h.Module(name="M2")
    M2.i = h.Input()
    M2.o = h.Output()
    M2.p = h.Port()
    M2.s = h.Signal()

    # Add a few instances of it
    M2.i0 = M1()
    M2.i1 = M1()
    M2.i2 = M1()
    M2.i0(i=M2.i, o=M2.i1.i, p=M2.p)
    M2.i1(i=M2.i0.o, o=M2.s, p=M2.p)
    M2.i2(i=M2.s, o=M2.o, p=M2.p)

    # Protobuf round-trip it
    ppkg = h.to_proto(M2)
    ns = h.from_proto(ppkg)

    # And check all kinda stuff about what comes back
    assert isinstance(ns, SimpleNamespace)
    M1 = ns.hdl21.tests.test_hdl21.M1
    M2 = ns.hdl21.tests.test_hdl21.M2
    assert isinstance(M1, h.Module)
    assert isinstance(M2, h.Module)

    assert len(M1.signals) == 0
    assert len(M1.ports) == 3
    assert "i" in M1.ports
    assert M1.i.direction == h.signal.PortDir.INPUT
    assert M1.i.vis == h.signal.Visibility.PORT
    assert "o" in M1.ports
    assert M1.o.direction == h.signal.PortDir.OUTPUT
    assert M1.o.vis == h.signal.Visibility.PORT
    assert "p" in M1.ports
    assert M1.p.direction == h.signal.PortDir.NONE
    assert M1.p.vis == h.signal.Visibility.PORT
    assert len(M1.instances) == 0

    assert len(M2.instances) == 3
    for i in M2.instances.values():
        assert i.of is M1
        assert i.conns["p"] is M2.p
    assert len(M2.ports) == 3
    assert len(M2.signals) == 2
    assert "s" in M2.signals
    assert "i1_i_i0_o" in M2.signals


def test_bigger_bundles():
    """ Test a slightly more elaborate Bundle-based system """

    class HostDevice(Enum):
        HOST = auto()
        DEVICE = auto()

    @h.bundle
    class Jtag:
        # Jtag Bundle

        roles = HostDevice
        tck, tdi, tms = h.Signals(3, src=roles.HOST, dest=roles.DEVICE)
        tdo = h.Signal(src=roles.DEVICE, dest=roles.HOST)

    @h.bundle
    class Uart:
        # Uart Bundle
        class Roles(Enum):
            # Uart roles are essentially peers, here named `ME` and `YOU`.
            # Essentially everything will use the role `ME`,
            # except for interconnect which swaps between the two.
            ME = auto()
            YOU = auto()

        tx = h.Signal(src=Roles.ME, dest=Roles.YOU)
        rx = h.Signal(src=Roles.YOU, dest=Roles.ME)

    @h.bundle
    class Spi:
        # Spi Bundle
        roles = HostDevice
        sck, cs = h.Signals(2, src=roles.HOST, dest=roles.DEVICE)
        dq = h.Signal(src=roles.DEVICE, dest=roles.HOST, width=4)

    @h.module
    class Chip:
        spi = Spi(role=HostDevice.HOST, port=True)
        jtag = Jtag(role=HostDevice.DEVICE, port=True)
        uart = Uart(role=Uart.Roles.ME, port=True)
        ...  # Actual internal content, which likely connects these down *many* levels of hierarchy

    @h.module
    class SpiFlash:
        # A typical flash memory with a SPI port
        spi = Spi(role=HostDevice.DEVICE, port=True)

    @h.module
    class Board:
        # A typical embedded board, featuring a custom chip, SPI-connected flash, and JTAG port
        jtag = Jtag(role=HostDevice.DEVICE, port=True)
        uart = Uart(role=Uart.Roles.ME, port=True)

        chip = Chip(jtag=jtag, uart=uart)
        flash = SpiFlash(spi=chip.spi)

    @h.module
    class Tester:
        # A typical test-widget with a JTAG port
        jtag = Jtag(role=HostDevice.HOST, port=True)
        uart = Uart(role=Uart.Roles.ME, port=True)

    @h.module
    class TestSystem:
        # A system in which `Tester` can test `Board`
        jtag = Jtag()

        tester = Tester(jtag=jtag)
        board = Board(jtag=jtag)

        # Connect UART, swapping `rx` and `tx`
        u0, u1 = h.Signals(2)
        board.uart = h.AnonymousBundle(tx=u0, rx=u1)
        tester.uart = h.AnonymousBundle(rx=u0, tx=u1)

    assert isinstance(TestSystem.jtag, h.BundleInstance)
    assert isinstance(TestSystem.tester, h.Instance)
    assert isinstance(TestSystem.board, h.Instance)

    assert isinstance(TestSystem.tester.uart, h.PortRef)
    assert isinstance(TestSystem.tester.uart.tx, h.PortRef)
    assert isinstance(TestSystem.tester.uart.rx, h.PortRef)
    assert isinstance(TestSystem.board.uart, h.PortRef)
    assert isinstance(TestSystem.board.uart.tx, h.PortRef)
    assert isinstance(TestSystem.board.uart.rx, h.PortRef)

    # Run this through elaboration
    h.elaborate(TestSystem)

    # Post-elab checks
    # TestSystem
    assert isinstance(TestSystem.tester, h.Instance)
    assert isinstance(TestSystem.board, h.Instance)
    assert TestSystem.tester.of is Tester
    assert TestSystem.board.of is Board
    assert not hasattr(TestSystem, "jtag")
    assert not hasattr(TestSystem, "uart")
    assert "u0" in TestSystem.namespace
    assert "u1" in TestSystem.namespace
    assert len(TestSystem.ports) == 0
    assert len(TestSystem.signals) == 6
    assert len(TestSystem.instances) == 2
    assert isinstance(TestSystem.get("u0"), h.Signal)
    assert isinstance(TestSystem.get("u1"), h.Signal)
    assert isinstance(TestSystem.get("jtag_tck"), h.Signal)
    assert isinstance(TestSystem.get("jtag_tdi"), h.Signal)
    assert isinstance(TestSystem.get("jtag_tdo"), h.Signal)
    assert isinstance(TestSystem.get("jtag_tms"), h.Signal)

    # Tester
    assert len(Tester.ports) == 6
    assert len(Tester.signals) == 0
    assert len(Tester.instances) == 0
    assert isinstance(Tester.get("jtag_tck"), h.Signal)
    assert Tester.get("jtag_tck").vis == h.signal.Visibility.PORT
    assert Tester.get("jtag_tdo").vis == h.signal.Visibility.PORT
    assert Tester.get("jtag_tdi").vis == h.signal.Visibility.PORT
    assert Tester.get("jtag_tms").vis == h.signal.Visibility.PORT
    assert Tester.get("uart_tx").vis == h.signal.Visibility.PORT
    assert Tester.get("uart_rx").vis == h.signal.Visibility.PORT

    # Board
    assert len(Board.ports) == 6
    assert len(Board.signals) == 3  # SPI signals
    assert len(Board.instances) == 2
    assert Board.chip.of is Chip
    assert Board.flash.of is SpiFlash
    assert Board.get("jtag_tck").vis == h.signal.Visibility.PORT
    assert Board.get("jtag_tdo").vis == h.signal.Visibility.PORT
    assert Board.get("jtag_tdi").vis == h.signal.Visibility.PORT
    assert Board.get("jtag_tms").vis == h.signal.Visibility.PORT
    assert Board.get("uart_tx").vis == h.signal.Visibility.PORT
    assert Board.get("uart_rx").vis == h.signal.Visibility.PORT
    assert Board.get("flash_spi_chip_spi_sck").vis == h.signal.Visibility.INTERNAL
    assert Board.get("flash_spi_chip_spi_cs").vis == h.signal.Visibility.INTERNAL
    assert Board.get("flash_spi_chip_spi_dq").vis == h.signal.Visibility.INTERNAL

    # Chip
    assert len(Chip.ports) == 9
    assert len(Chip.signals) == 0
    assert len(Chip.instances) == 0
    assert Chip.get("jtag_tck").vis == h.signal.Visibility.PORT
    assert Chip.get("jtag_tdo").vis == h.signal.Visibility.PORT
    assert Chip.get("jtag_tdi").vis == h.signal.Visibility.PORT
    assert Chip.get("jtag_tms").vis == h.signal.Visibility.PORT
    assert Chip.get("spi_sck").vis == h.signal.Visibility.PORT
    assert Chip.get("spi_cs").vis == h.signal.Visibility.PORT
    assert Chip.get("spi_dq").vis == h.signal.Visibility.PORT
    assert Chip.get("uart_tx").vis == h.signal.Visibility.PORT
    assert Chip.get("uart_rx").vis == h.signal.Visibility.PORT

    # SpiFlash
    assert len(SpiFlash.ports) == 3
    assert len(SpiFlash.signals) == 0
    assert len(SpiFlash.instances) == 0
    assert SpiFlash.get("spi_sck").vis == h.signal.Visibility.PORT
    assert SpiFlash.get("spi_cs").vis == h.signal.Visibility.PORT
    assert SpiFlash.get("spi_dq").vis == h.signal.Visibility.PORT


def test_signal_slice1():
    # Initial test of signal slicing

    sig = h.Signal(width=10)
    sl = sig[0]
    assert isinstance(sl, h.signal.Slice)
    assert sl.top == 0
    assert sl.bot == 0
    assert sl.width == 1
    assert sl.step == 1
    assert sl.signal is sig

    sl = sig[0:4]
    assert isinstance(sl, h.signal.Slice)
    assert sl.top == 4
    assert sl.bot == 0
    assert sl.width == 5
    assert sl.signal is sig

    sl = sig[:]
    assert isinstance(sl, h.signal.Slice)
    assert sl.top == 9
    assert sl.bot == 0
    assert sl.width == 10
    assert sl.signal is sig


def test_signal_slice2():
    # Test slicing advanced features
    sl = h.Signal(width=11)[-1]
    assert sl.top == 10
    assert sl.bot == 10
    assert sl.width == 1

    sl = h.Signal(width=11)[:-1]
    assert sl.top == 9
    assert sl.bot == 0
    assert sl.width == 10

    sl = h.Signal(width=11)[-2:]
    assert sl.top == 10
    assert sl.bot == 9
    assert sl.width == 2


def test_bad_slice1():
    # Test slicing error-cases
    with pytest.raises(TypeError):
        h.Signal(width=11)[None]

    with pytest.raises(ValueError):
        h.Signal(width=11)[11]

    h.Signal(width=11)[2:1:-1]  # OK
    with pytest.raises(ValueError):
        h.Signal(width=11)[2:1:1]  # Not OK

    h.Signal(width=11)[1:9]  # OK
    with pytest.raises(ValueError):
        h.Signal(width=11)[9:1]  # Not OK


def test_signal_concat1():
    # Initial Signal concatenation test

    c = h.Concat(h.Signal(width=1), h.Signal(width=2), h.Signal(width=3))
    assert isinstance(c, h.signal.Concat)
    assert len(c.parts) == 3
    for p in c.parts:
        assert isinstance(p, h.signal.Signal)
    assert c.width == 6

    c = h.Concat(h.Signal(width=1)[0], h.Signal(width=2)[0], h.Signal(width=3)[0])
    assert isinstance(c, h.signal.Concat)
    assert len(c.parts) == 3
    for p in c.parts:
        assert isinstance(p, h.signal.Slice)
    assert c.width == 3

    c = h.Concat(
        h.Concat(h.Signal(), h.Signal()), h.Signal(width=2), h.Signal(width=2)[:]
    )
    assert isinstance(c, h.signal.Concat)
    assert len(c.parts) == 3
    assert c.width == 6


def test_slice_module1():
    # Make use of slicing and concatenation in a module

    C = h.Module(name="C")
    C.p1 = h.Port(width=1)
    C.p4 = h.Port(width=4)
    C.p7 = h.Port(width=7)

    P = h.Module(name="P")
    C.s4 = h.Signal(width=4)
    C.s2 = h.Signal(width=2)
    P.ic = C(p1=C.s4[0], p4=C.s4, p7=h.Concat(C.s4, C.s2, C.s2[0]))

    h.elaborate(P)


def test_bad_proto_naming():
    # Test some cases which generate serialization naming conflicts
    # Same Module-names in same Python module

    with pytest.raises(RuntimeError):
        # Create a naming conflict between Module definitions
        Ma1 = h.Module(name="Ma")
        Ma2 = h.Module(name="Ma")

        @h.module
        class MaParent:
            ma1 = Ma1()
            ma2 = Ma2()

        h.to_proto(MaParent)

    with pytest.raises(RuntimeError):
        # Do the same via some functions that should be generators
        def m1():
            return h.Module(name="Ma")

        def m2():
            return h.Module(name="Ma")

        @h.module
        class MaParent:
            ma1 = m1()()
            ma2 = m2()()

        h.to_proto(MaParent)


def test_generator_recall():
    """ Test multi-calling generators """

    @h.generator
    def CallMeTwice(_: h.HasNoParams) -> h.Module:
        return h.Module()

    @h.module
    class Caller:
        m1 = CallMeTwice(h.NoParams)()
        m2 = CallMeTwice(h.NoParams)()

    # Convert to proto
    ppkg = h.to_proto(Caller)
    assert len(ppkg.modules) == 2
    assert ppkg.modules[0].name == "hdl21.tests.test_hdl21.CallMeTwice(NoParams())"
    assert ppkg.modules[1].name == "hdl21.tests.test_hdl21.Caller"

    # Convert the proto-package to a netlist, and run some (very basic) checks
    nl = StringIO()
    h.netlist(ppkg, nl)
    nl = nl.getvalue()
    assert "CallMeTwice_NoParams" in nl
    assert "Caller" in nl

    # Round-trip back from Proto to Modules
    rt = h.from_proto(ppkg)
    ns = rt.hdl21.tests.test_hdl21
    assert isinstance(ns.Caller, h.Module)
    assert isinstance(getattr(ns, "CallMeTwice(NoParams())"), h.Module)


def test_module_as_param():
    """ Test using a `Module` as a parameter-value """

    @h.paramclass
    class HasModuleParam:
        m = h.Param(dtype=h.Module, desc="A `Module` provided as a parameter")

    @h.generator
    def UsesModuleParam(params: HasModuleParam) -> h.Module:
        return params.m  # Returns the Module unmodified

    Empty = h.Module(name="Empty")
    p = HasModuleParam(m=Empty)
    m = UsesModuleParam(p)
    m = h.elaborate(m)
    assert m == Empty


def test_mos_generator():
    """ Initial test of built-in series-Mos generator """

    Mos = h.generators.Mos
    m = Mos(Mos.Params(nser=2))

    assert isinstance(m, h.GeneratorCall)
    assert isinstance(m.arg, Mos.Params)

    m = h.elaborate(m)

    assert isinstance(m, h.Module)
    assert len(m.ports) == 4
    assert m.ports == h.primitives.Mos.ports
    assert len(m.instances) == 2
    assert "unit0" in m.instances
    assert "unit1" in m.instances
    assert isinstance(m.instances["unit0"].of, h.PrimitiveCall)
    assert isinstance(m.instances["unit1"].of, h.PrimitiveCall)
    assert m.instances["unit0"].of.params == h.primitives.MosParams()
    assert m.instances["unit1"].of.params == h.primitives.MosParams()
    assert len(m.signals) == 1
    assert "unit1_s_unit0_d" in m.signals

    ppkg = h.to_proto(m)
    assert isinstance(ppkg, h.proto.Package)


def test_series_parallel_generator():
    """ Initial test of the general-purpose series-parallel generator """

    from hdl21.generators import SeriesPar

    @h.module
    class M:  # Unit cell
        a, b, c, d, e, f, g = h.Ports(7)

    params = SeriesPar.Params(unit=M, npar=2, nser=2, series_conns=["a", "b"])
    m = SeriesPar(params)

    assert isinstance(m, h.GeneratorCall)
    assert isinstance(m.arg, SeriesPar.Params)

    m = h.elaborate(m)

    assert isinstance(m, h.Module)
    assert len(m.ports) == 7
    assert m.ports == M.ports
    assert len(m.instances) == 4
    assert "unit_0_0" in m.instances
    assert "unit_0_1" in m.instances
    assert "unit_1_0" in m.instances
    assert "unit_1_1" in m.instances

    for inst in m.instances.values():
        assert inst.of is M
    assert len(m.signals) == 2
    assert "unit_0_1_a_unit_0_0_b" in m.signals
    assert "unit_1_1_a_unit_1_0_b" in m.signals

    ppkg = h.to_proto(m)
    assert isinstance(ppkg, h.proto.Package)


def test_instance_mult():
    """ Initial tests of instance-array-generation by multiplication """

    Child = h.Module(name="Child")
    Parent = h.Module(name="Parent")

    # Create an array via multiplication
    Parent.child = Child() * 5  # Lotta kids here

    # Check that the array is created correctly
    assert isinstance(Parent.child, h.InstArray)
    assert Parent.child.n == 5
    assert Parent.child.of is Child

    # Test elaboration
    h.elaborate(Parent)

    # Post-elaboration checks
    assert len(Parent.instances) == 5
    assert len(Parent.instarrays) == 0
    for inst in Parent.instances.values():
        assert inst.of is Child

    # Create another, this time via right-mul
    Parent = h.Module(name="Parent")
    Parent.child = 11 * Child()  # Getting even more kids

    # Check that the array is created correctly
    assert isinstance(Parent.child, h.InstArray)
    assert Parent.child.n == 11
    assert Parent.child.of is Child

    # Test elaboration
    h.elaborate(Parent)

    # Post-elaboration checks
    assert len(Parent.instances) == 11
    assert len(Parent.instarrays) == 0
    for inst in Parent.instances.values():
        assert inst.of is Child


def test_instance_mult2():
    """ Test connecting to multiplication-generated InstArrays """

    @h.module
    class Child:
        p = h.Port()

    @h.module
    class Parent:
        a = h.Signal(width=3)
        child = (Child() * 3)(p=a)

    assert len(Parent.instances) == 0
    assert len(Parent.instarrays) == 1

    h.elaborate(Parent)

    # Check that array-flattening completed correctly
    assert len(Parent.instances) == 3
    assert len(Parent.instarrays) == 0
    assert Parent.get("child_0").of is Child
    assert Parent.get("child_1").of is Child
    assert Parent.get("child_2").of is Child
    assert Parent.get("child_0").conns["p"] == Parent.a[0]
    assert Parent.get("child_1").conns["p"] == Parent.a[1]
    assert Parent.get("child_2").conns["p"] == Parent.a[2]


def test_instance_mult3():
    """ Test connecting to an "already connected" Instance """

    @h.module
    class Child:
        p = h.Port()

    @h.module
    class Parent:
        a = h.Signal(width=3)
        child = 3 * Child(p=a)  # <= this the one diff here from test_instance_mult2

    h.elaborate(Parent)

    # Check that array-flattening completed correctly
    assert len(Parent.instances) == 3
    assert len(Parent.instarrays) == 0
    assert Parent.get("child_0").of is Child
    assert Parent.get("child_1").of is Child
    assert Parent.get("child_2").of is Child
    assert Parent.get("child_0").conns["p"] == Parent.a[0]
    assert Parent.get("child_1").conns["p"] == Parent.a[1]
    assert Parent.get("child_2").conns["p"] == Parent.a[2]


def test_instance_mult4():
    """ Test connecting non-unit-width Arrays """

    @h.module
    class Child:
        a = h.Port(width=11)
        b = h.Port(width=16)

    @h.module
    class Parent:
        a = h.Signal(width=11)
        b = h.Signal(width=48)
        child = 3 * Child(a=a, b=b)

    h.elaborate(Parent)

    # Check that array-flattening completed correctly
    assert len(Parent.instances) == 3
    assert len(Parent.instarrays) == 0
    assert Parent.get("child_0").of is Child
    assert Parent.get("child_1").of is Child
    assert Parent.get("child_2").of is Child
    assert Parent.get("child_0").conns["a"] == Parent.a
    assert Parent.get("child_1").conns["a"] == Parent.a
    assert Parent.get("child_2").conns["a"] == Parent.a
    assert Parent.get("child_0").conns["b"] == Parent.b[0:15]
    assert Parent.get("child_1").conns["b"] == Parent.b[16:31]
    assert Parent.get("child_2").conns["b"] == Parent.b[32:47]


def test_netlist_fmts():
    """ Test netlisting basic types to several formats """

    @h.module
    class Bot:
        s = h.Input(width=3)
        p = h.Output()

    @h.module
    class Top:
        s = h.Signal(width=3)
        p = h.Output()
        b = Bot(s=s, p=p)

    # Convert to proto
    ppkg = h.to_proto(Top)
    assert len(ppkg.modules) == 2
    assert ppkg.modules[0].name == "hdl21.tests.test_hdl21.Bot"
    assert ppkg.modules[1].name == "hdl21.tests.test_hdl21.Top"

    # Convert the proto-package to a netlist
    nl = StringIO()
    h.netlist(ppkg, nl, "spectre")
    nl = nl.getvalue()

    # Basic checks on its contents
    assert "subckt Bot" in nl
    assert "+  s_2 s_1 s_0 p" in nl
    assert "subckt Top" in nl
    assert "b\n" in nl
    assert "+  ( s_2 s_1 s_0 p  )" in nl
    assert "+  p" in nl
    assert "+  Bot " in nl

    # Convert the proto-package to another netlist format
    nl = StringIO()
    h.netlist(ppkg, nl, "verilog")
    nl = nl.getvalue()

    # Basic checks on its contents
    assert "module Bot" in nl
    assert "input wire [2:0] s," in nl
    assert "output wire p" in nl
    assert "endmodule // Bot" in nl
    assert "module Top" in nl
    assert ".s(s)" in nl
    assert ".p(p)" in nl
    assert "endmodule // Top" in nl


def test_bad_width_conn():
    """ Test invalid connection-widths """
    c = h.Module(name="c")
    c.p = h.Port(width=3)  # Width-3 Port
    q = h.Module(name="q")
    q.s = h.Signal(width=5)  # Width-5 Signal
    q.c = c(p=q.s)  # <= Bad connection here

    with pytest.raises(RuntimeError):
        h.elaborate(q)


def test_bad_bundle_conn():
    """ Test invalid Bundle connections """

    @h.bundle
    class P:
        p = h.Signal(width=3)

    @h.bundle
    class R:
        z = h.Signal(width=11)

    @h.module
    class C:
        p = P(port=True)  # `P`-type Bundle

    @h.module
    class Q:
        r = R()  # `R`-type Bundle
        c = C(p=r)  # <= Bad connection here

    with pytest.raises(RuntimeError):
        h.elaborate(Q)


def test_illegal_module_attrs():
    """ Test attempting to add illegal attributes """
    m = h.Module()
    with pytest.raises(TypeError):
        m.a = list()

    with pytest.raises(TypeError):

        @h.module
        class M:
            a = list()

    @h.module
    class C:
        ...

    with pytest.raises(TypeError):
        C.b = TabError

    # Use combinations of legal attributes

    m = h.Module(name="m")
    with pytest.raises(TypeError):
        m.p = 5
    with pytest.raises(TypeError):
        m.z = dict(a=h.Signal())
    with pytest.raises(TypeError):
        m.q = [h.Port()]
    with pytest.raises(TypeError):
        m.p = (h.Input(), h.Output())


def test_copy_signal():
    """ Copying a Signal """
    copy.copy(h.Signal())


def test_copy_bundle_instance():
    """ Copying a BundleInstance """
    # This generally fails when run in the debugger, but seems alright stand-alone (?)
    copy.copy(h.BundleInstance(name="inst", of=h.Bundle()))


def test_bundle_destructure():
    """ Test de-structuring bundles to individual Signals """

    @h.bundle
    class B:
        w1 = h.Signal(width=1)
        w3 = h.Signal(width=3)

    @h.module
    class Child:
        w1 = h.Port(width=1)
        w3 = h.Port(width=3)

    @h.module
    class Parent:
        b = B()  # `B`-type Bundle instance
        c = Child(w1=b.w1, w3=b.w3)  # `Child`-type instance, connected to `b`

    h.elaborate(Parent)

    assert len(Parent.instances) == 1
    assert len(Parent.signals) == 2
    assert "b_w1" in Parent.signals
    assert "b_w3" in Parent.signals
    assert Parent.c.conns["w1"] is Parent.signals["b_w1"]
    assert Parent.c.conns["w3"] is Parent.signals["b_w3"]


def test_orphanage():
    """ Test that orphaned Module-attributes fail at elaboration """
    m1 = h.Module(name="m1")
    m1.s = h.Signal()  # Signal `s` is now "parented" by `m1`

    m2 = h.Module(name="m2")
    m2.y = m1.s  # Now `s` has been "orphaned" (or perhaps "cradle-robbed") by `m2`

    # Note elaborating `m2` continues to work
    h.elaborate(m2)

    with pytest.raises(RuntimeError):
        # Elaborating `m1` should fail, since `s` is orphaned
        h.elaborate(m1)


def test_orphanage2():
    """ Test orphaning a bundle instance """

    @h.bundle
    class B:
        bb = h.Signal(width=1)

    b = B()  # Instance of `B`-type Bundle, to be orphaned

    m1 = h.Module(name="m1")
    m1.b = b
    m2 = h.Module(name="m2")
    m2.b = b

    # Note elaborating `m2` continues to work
    h.elaborate(m2)

    with pytest.raises(RuntimeError):
        # Elaborating `m1` should fail, since `s` is orphaned
        h.elaborate(m1)


def test_orphanage3():
    """ Test orphaning an instance """
    I = h.Module(name="I")
    i = I()  # Instance to be orphaned

    m1 = h.Module(name="m1")
    m1.i = i
    m2 = h.Module(name="m2")
    m2.i = i

    # Note elaborating `m2` continues to work
    h.elaborate(m2)

    with pytest.raises(RuntimeError):
        # Elaborating `m1` should fail, since `s` is orphaned
        h.elaborate(m1)


@pytest.mark.xfail(reason="#6")
def test_wrong_decorator():
    """ Mistake `Module` for `module` """

    with pytest.raises(RuntimeError):

        @h.Module  # Bad!
        class M:
            ...


@pytest.mark.xfail(reason="#7")
def test_elab_noconn():
    """ Initial test of elaborating a `NoConn` """

    @h.module
    class Inner:
        p = h.Port()

    @h.module
    class HasNoConn:
        i1 = Inner()
        i1.p = h.NoConn()

    h.elaborate(HasNoConn)

    assert len(HasNoConn.signals) == 1


@pytest.mark.xfail(reason="#7")
def test_bad_noconn():
    """ Test that a doubly-connected `NoConn` should fail """

    @h.module
    class Inner:
        p = h.Port()

    @h.module
    class Bad:
        # Create two instances of `Inner`
        i1 = Inner()
        i2 = Inner()

        # Connect the first to a `NoConn`
        i1.p = h.NoConn()
        # And then connect the second to the first.
        # Herein lies the "problem"
        i2.p = i1.p

    with pytest.raises(RuntimeError):
<<<<<<< HEAD
        h.elaborate(Bad)


@pytest.mark.xfail(reason="#8")
=======
        h.elaborate(q)


>>>>>>> 7e702a00
def test_array_concat_conn():
    """ Test connecting a `Concat` to an `InstArray` """

    Child = h.Module(name="Child")
<<<<<<< HEAD
    Child.p3 = h.Port(width=3)
    Child.p5 = h.Port(width=5)

    Parent = h.Module(name="Parent")
    Parent.s = h.Signal(width=5)
    Parent.c = 11 * Child()
    Parent.c.p3 = Parent.s[:3]
    Parent.c.p5 = h.Concat(Parent.s[3:], Parent.s[:3])

    h.elaborate(Parent)
=======
    Child.p3 = h.Input(width=3)
    Child.p5 = h.Input(width=5)

    Parent = h.Module(name="Parent")
    Parent.s5 = h.Signal(width=5)
    Parent.s9 = h.Signal(width=9)
    Parent.c = 2 * Child()
    Parent.c.p3 = Parent.s5[0:2]
    Parent.c.p5 = h.Concat(Parent.s5[3], Parent.s9)

    import sys

    h.netlist(h.to_proto(Parent), sys.stdout, "verilog")


def test_slice_resolution():
    """ Test resolutions of slice combinations """

    from hdl21.elab import _resolve_slice

    # Slice of a Signal
    s = h.Signal(width=5)
    assert _resolve_slice(s[0]) == s[0]

    # Slice of a Concat
    s1 = h.Signal(name="s1", width=5)
    s2 = h.Signal(name="s2", width=5)
    c = h.Concat(s1, s2)
    assert _resolve_slice(c[0]) == s1[0]
    assert _resolve_slice(c[1]) == s1[1]
    assert _resolve_slice(c[2]) == s1[2]
    assert _resolve_slice(c[3]) == s1[3]
    assert _resolve_slice(c[4]) == s1[4]
    assert _resolve_slice(c[5]) == s2[0]
    assert _resolve_slice(c[6]) == s2[1]
    assert _resolve_slice(c[7]) == s2[2]
    assert _resolve_slice(c[8]) == s2[3]
    assert _resolve_slice(c[9]) == s2[4]

    # Slice of a Slice
    sa = h.Signal(name="sa", width=5)
    assert _resolve_slice(sa[2:5][0]) == sa[2]
    assert _resolve_slice(sa[2:5][1]) == sa[3]
    assert _resolve_slice(sa[2:5][2]) == sa[4]

    assert _resolve_slice(sa[:][0]) == sa[0]
    assert _resolve_slice(sa[:][1]) == sa[1]
    assert _resolve_slice(sa[:][2]) == sa[2]
    assert _resolve_slice(sa[:][3]) == sa[3]
    assert _resolve_slice(sa[:][4]) == sa[4]

    # Check a concatenation case. Note `Concat` does not support equality, so compare parts.
    assert _resolve_slice(sa[:][0:4]).parts == (sa[0], sa[1], sa[2], sa[3], sa[4])
>>>>>>> 7e702a00
<|MERGE_RESOLUTION|>--- conflicted
+++ resolved
@@ -9,11 +9,10 @@
 
 # Import the PUT (package under test)
 import hdl21 as h
-from hdl21.bundle import BundleInstance
 
 
 def test_version():
-    assert h.__version__ == "0.1.1"
+    assert h.__version__ == "0.2.0"
 
 
 def test_module1():
@@ -1680,32 +1679,13 @@
         i2.p = i1.p
 
     with pytest.raises(RuntimeError):
-<<<<<<< HEAD
         h.elaborate(Bad)
 
 
-@pytest.mark.xfail(reason="#8")
-=======
-        h.elaborate(q)
-
-
->>>>>>> 7e702a00
 def test_array_concat_conn():
     """ Test connecting a `Concat` to an `InstArray` """
 
     Child = h.Module(name="Child")
-<<<<<<< HEAD
-    Child.p3 = h.Port(width=3)
-    Child.p5 = h.Port(width=5)
-
-    Parent = h.Module(name="Parent")
-    Parent.s = h.Signal(width=5)
-    Parent.c = 11 * Child()
-    Parent.c.p3 = Parent.s[:3]
-    Parent.c.p5 = h.Concat(Parent.s[3:], Parent.s[:3])
-
-    h.elaborate(Parent)
-=======
     Child.p3 = h.Input(width=3)
     Child.p5 = h.Input(width=5)
 
@@ -1716,9 +1696,7 @@
     Parent.c.p3 = Parent.s5[0:2]
     Parent.c.p5 = h.Concat(Parent.s5[3], Parent.s9)
 
-    import sys
-
-    h.netlist(h.to_proto(Parent), sys.stdout, "verilog")
+    h.netlist(h.to_proto(Parent), StringIO(), "verilog")
 
 
 def test_slice_resolution():
@@ -1759,4 +1737,3 @@
 
     # Check a concatenation case. Note `Concat` does not support equality, so compare parts.
     assert _resolve_slice(sa[:][0:4]).parts == (sa[0], sa[1], sa[2], sa[3], sa[4])
->>>>>>> 7e702a00
